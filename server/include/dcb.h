--- conflicted
+++ resolved
@@ -135,7 +135,7 @@
 #define DCBFD_CLOSED -1
 
 /**
- * The statitics gathered on a descriptor control block
+ * The statistics gathered on a descriptor control block
  */
 typedef struct dcbstats {
 	int	n_reads;	/*< Number of reads on this descriptor */
@@ -269,11 +269,7 @@
 	unsigned int	high_water;	/**< High water mark */
 	unsigned int	low_water;	/**< Low water mark */
 	struct server	*server;	/**< The associated backend server */
-<<<<<<< HEAD
-=======
         SSL* ssl; /*< SSL struct for connection */
-#if defined(SS_DEBUG)
->>>>>>> 79c20bfa
         int             dcb_port;       /**< port of target server */
         skygw_chk_t     dcb_chk_tail;
 } DCB;
@@ -347,11 +343,7 @@
 void   dcb_call_foreach (struct server* server, DCB_REASON reason);
 size_t dcb_get_session_id(DCB* dcb);
 bool   dcb_get_ses_log_info(DCB* dcb, size_t* sesid, int* enabled_logs);
-<<<<<<< HEAD
-
-char            *dcb_role_name(DCB *);                  /* Return the name of a role */
-
-=======
+char   *dcb_role_name(DCB *);                  /* Return the name of a role */
 int dcb_create_SSL(DCB* dcb);
 int dcb_accept_SSL(DCB* dcb);
 int dcb_connect_SSL(DCB* dcb);
@@ -359,7 +351,6 @@
 int dcb_write_SSL(DCB *dcb,GWBUF *queue);
 int dcb_read_SSL(DCB   *dcb,GWBUF **head);
 int dcb_drain_writeq_SSL(DCB *dcb);
->>>>>>> 79c20bfa
 
 
 /**
@@ -371,4 +362,4 @@
 
 #define DCB_IS_CLONE(d) ((d)->flags & DCBF_CLONE)
 #define DCB_REPLIED(d) ((d)->flags & DCBF_REPLIED)
-#endif /*  _DCB_H */+#endif /*  _DCB_H *