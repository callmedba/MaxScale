/*
 * This file is distributed as part of the MariaDB Corporation MaxScale.  It is free
 * software: you can redistribute it and/or modify it under the terms of the
 * GNU General Public License as published by the Free Software Foundation,
 * version 2.
 *
 * This program is distributed in the hope that it will be useful, but WITHOUT
 * ANY WARRANTY; without even the implied warranty of MERCHANTABILITY or FITNESS
 * FOR A PARTICULAR PURPOSE.  See the GNU General Public License for more
 * details.
 *
 * You should have received a copy of the GNU General Public License along with
 * this program; if not, write to the Free Software Foundation, Inc., 51
 * Franklin Street, Fifth Floor, Boston, MA 02110-1301 USA.
 *
 * Copyright MariaDB Corporation Ab 2013-2014
 */

/**
 * @file dbusers.c  - Loading MySQL users from a MySQL backend server, this needs libmysqlclient.so and header files
 *
 * @verbatim
 * Revision History
 *
 * Date		Who			Description
 * 24/06/2013	Massimiliano Pinto	Initial implementation
 * 08/08/2013	Massimiliano Pinto	Fixed bug for invalid memory access in row[1]+1 when row[1] is ""
 * 06/02/2014	Massimiliano Pinto	Mysql user root selected based on configuration flag
 * 26/02/2014	Massimiliano Pinto	Addd: replace_mysql_users() routine may replace users' table based on a checksum
 * 28/02/2014	Massimiliano Pinto	Added Mysql user@host authentication
 * 29/09/2014	Massimiliano Pinto	Added Mysql user@host authentication with wildcard in IPv4 hosts:
 *					x.y.z.%, x.y.%.%, x.%.%.%
 * 03/10/14	Massimiliano Pinto	Added netmask to user@host authentication for wildcard in IPv4 hosts
 * 13/10/14	Massimiliano Pinto	Added (user@host)@db authentication
 * 04/12/14	Massimiliano Pinto	Added support for IPv$ wildcard hosts: a.%, a.%.% and a.b.%
 *
 * @endverbatim
 */

#include <stdio.h>
#include <ctype.h>
#include <mysql.h>

#include <dcb.h>
#include <service.h>
#include <users.h>
#include <dbusers.h>
#include <skygw_utils.h>
#include <log_manager.h>
#include <secrets.h>
#include <mysql_client_server_protocol.h>
#include <mysqld_error.h>
#include <regex.h>


#define DEFAULT_CONNECT_TIMEOUT 3
#define DEFAULT_READ_TIMEOUT 1
#define DEFAULT_WRITE_TIMEOUT 2

#define USERS_QUERY_NO_ROOT " AND user NOT IN ('root')"

#if 0
#  define LOAD_MYSQL_USERS_QUERY 						\
	"SELECT  DISTINCT							\
	user.user AS user,							\
	user.host AS host,							\
	user.password AS password,						\
	concat(user.user,user.host,user.password, 				\
		IF((user.Select_priv+0)||find_in_set('Select',Coalesce(tp.Table_priv,0)),'Y','N') ,	\
		COALESCE( db.db,tp.db, '')) AS userdata,			\
	user.Select_priv AS anydb,						\
	COALESCE( db.db,tp.db, NULL)  AS db 					\
	FROM 									\
	mysql.user LEFT JOIN 							\
	mysql.db ON user.user=db.user AND user.host=db.host  LEFT JOIN 		\
	mysql.tables_priv tp ON user.user=tp.user AND user.host=tp.host 	\
	WHERE user.user IS NOT NULL AND user.user <> ''"

#else
# define LOAD_MYSQL_USERS_QUERY "SELECT user, host, password, concat(user,host,password,Select_priv) AS userdata, Select_priv AS anydb FROM mysql.user WHERE user IS NOT NULL AND user <> ''"
#endif
#define MYSQL_USERS_COUNT "SELECT COUNT(1) AS nusers FROM mysql.user"

#define MYSQL_USERS_WITH_DB_ORDER " ORDER BY host DESC"
#define LOAD_MYSQL_USERS_WITH_DB_QUERY "SELECT user.user AS user,user.host AS host,user.password AS password,concat(user.user,user.host,user.password,user.Select_priv,IFNULL(db,'')) AS userdata, user.Select_priv AS anydb,db.db AS db FROM mysql.user LEFT JOIN mysql.db ON user.user=db.user AND user.host=db.host WHERE user.user IS NOT NULL AND user.user <> ''" MYSQL_USERS_WITH_DB_ORDER

#define MYSQL_USERS_WITH_DB_COUNT "SELECT COUNT(1) AS nusers_db FROM (" LOAD_MYSQL_USERS_WITH_DB_QUERY ") AS tbl_count"

#define LOAD_MYSQL_USERS_WITH_DB_QUERY_NO_ROOT "SELECT * FROM (" LOAD_MYSQL_USERS_WITH_DB_QUERY ") AS t1 WHERE user NOT IN ('root')" MYSQL_USERS_WITH_DB_ORDER

#define LOAD_MYSQL_DATABASE_NAMES "SELECT * FROM ( (SELECT COUNT(1) AS ndbs FROM INFORMATION_SCHEMA.SCHEMATA) AS tbl1, (SELECT GRANTEE,PRIVILEGE_TYPE from INFORMATION_SCHEMA.USER_PRIVILEGES WHERE privilege_type='SHOW DATABASES' AND REPLACE(GRANTEE, \'\\'\',\'\')=CURRENT_USER()) AS tbl2)"

#define ERROR_NO_SHOW_DATABASES "%s: Unable to load database grant information, MaxScale authentication will proceed without including database permissions. To correct this GRANT SHOW DATABASES ON *.* privilege to the user %s."
/** Defined in log_manager.cc */
extern int            lm_enabled_logfiles_bitmask;
extern size_t         log_ses_count[];
extern __thread log_info_t tls_log_info;

static int getUsers(SERVICE *service, USERS *users);
static int uh_cmpfun( void* v1, void* v2);
static void *uh_keydup(void* key);
static void uh_keyfree( void* key);
static int uh_hfun( void* key);
char *mysql_users_fetch(USERS *users, MYSQL_USER_HOST *key);
char *mysql_format_user_entry(void *data);
int add_mysql_users_with_host_ipv4(USERS *users, char *user, char *host, char *passwd, char *anydb, char *db);
static int getDatabases(SERVICE *, MYSQL *);
HASHTABLE *resource_alloc();
void resource_free(HASHTABLE *resource);
void *resource_fetch(HASHTABLE *, char *);
int resource_add(HASHTABLE *, char *, char *);
int resource_hash(char *);
static int normalize_hostname(char *input_host, char *output_host);
int wildcard_db_grant(char* str);

int add_wildcard_users(USERS *users,
		       char* name,
		       char* host,
		       char* password,
		       char* anydb,
		       char* db,
		       HASHTABLE* hash);

static int gw_mysql_set_timeouts(
	MYSQL* handle,
	int    read_timeout,
	int    write_timeout,
	int    connect_timeout);

/**
 * Load the user/passwd form mysql.user table into the service users' hashtable
 * environment.
 *
 * @param service   The current service
 * @return      -1 on any error or the number of users inserted (0 means no users at all)
 */
int 
load_mysql_users(SERVICE *service)
{
	return getUsers(service, service->users);
}

/**
 * Reload the user/passwd form mysql.user table into the service users' hashtable
 * environment.
 *
 * @param service   The current service
 * @return      -1 on any error or the number of users inserted (0 means no users at all)
 */
int 
reload_mysql_users(SERVICE *service)
{
int		i;
USERS		*newusers, *oldusers;
HASHTABLE	*oldresources;

	if ((newusers = mysql_users_alloc()) == NULL)
		return 0;

	oldresources = service->resources;

	i = getUsers(service, newusers);

	spinlock_acquire(&service->spin);
	oldusers = service->users;

	service->users = newusers;

	spinlock_release(&service->spin);

	/* free the old table */
	users_free(oldusers);
	/* free old resources */
	resource_free(oldresources);

	return i;
}

/**
 * Replace the user/passwd form mysql.user table into the service users' hashtable
 * environment.
 * The replacement is succesful only if the users' table checksums differ
 *
 * @param service   The current service
 * @return      -1 on any error or the number of users inserted (0 means no users at all)
 */
int 
replace_mysql_users(SERVICE *service)
{
int		i;
USERS		*newusers, *oldusers;
HASHTABLE	*oldresources;

	if ((newusers = mysql_users_alloc()) == NULL)
		return -1;

	oldresources = service->resources;

	/* load db users ad db grants */
	i = getUsers(service, newusers);

	if (i <= 0) {
		users_free(newusers);
		/* restore resources */
		service->resources = oldresources;
		return i;
	}

	spinlock_acquire(&service->spin);
	oldusers = service->users;

	/* digest compare */
<<<<<<< HEAD
	if (oldusers && memcmp(oldusers->cksum, newusers->cksum, SHA_DIGEST_LENGTH) == 0) {
=======
	if (oldusers != NULL && memcmp(oldusers->cksum, newusers->cksum, SHA_DIGEST_LENGTH) == 0) {
>>>>>>> 2453b808
		/* same data, nothing to do */
		LOGIF(LD, (skygw_log_write_flush(
			LOGFILE_DEBUG,
			"%lu [replace_mysql_users] users' tables not switched, checksum is the same",
			pthread_self())));

		/* free the new table */
		users_free(newusers);
		i = 0;
	} else {
		/* replace the service with effective new data */
		LOGIF(LD, (skygw_log_write_flush(
			LOGFILE_DEBUG,
			"%lu [replace_mysql_users] users' tables replaced, checksum differs",
			pthread_self())));
		service->users = newusers;
	}

	/* free old resources */
	resource_free(oldresources);

	spinlock_release(&service->spin);

	if (i && oldusers) {
		/* free the old table */
		users_free(oldusers);
	}

	return i;
}


/**
 * Add a new MySQL user with host, password and netmask into the service users table
 *
 * The netmask values are:
 * 0 for any, 32 for single IPv4
 * 24 for a class C from a.b.c.%, 16 for a Class B from a.b.%.% and 8 for a Class A from a.%.%.%
 *
 * @param users         The users table
 * @param user          The user name
 * @param host          The host to add, with possible wildcards
 * @param passwd	The sha1(sha1(passoword)) to add
 * @return              1 on success, 0 on failure and -1 on duplicate user
 */

int add_mysql_users_with_host_ipv4(USERS *users, char *user, char *host, char *passwd, char *anydb, char *db) {
	struct sockaddr_in	serv_addr;
	MYSQL_USER_HOST		key;
	char ret_ip[400]="";
	int ret = 0;

	if (users == NULL || user == NULL || host == NULL) {
		return ret;
	}

	/* prepare the user@host data struct */
	memset(&serv_addr, 0, sizeof(serv_addr));
	memset(&key, '\0', sizeof(key));

	/* set user */
	key.user = strdup(user);

	if(key.user == NULL) {
		return ret;
	}

	/* for anydb == Y key.resource is '\0' as set by memset */
	if (anydb == NULL) {
		key.resource = NULL;
	} else {
		if (strcmp(anydb, "N") == 0) {
			if (db != NULL)
				key.resource = strdup(db);				
			else
				key.resource = NULL;
		} else {
			key.resource = strdup("");
		}
	}

	/* handle ANY, Class C,B,A */

	/* ANY */
	if (strcmp(host, "%") == 0) {
		strcpy(ret_ip, "0.0.0.0");
		key.netmask = 0;
	} else {
		/* hostname without % wildcards has netmask = 32 */
		key.netmask = normalize_hostname(host, ret_ip);

		if (key.netmask == -1) {
			LOGIF(LE, (skygw_log_write_flush(
				LOGFILE_ERROR,
				"Error : strdup() failed in normalize_hostname for %s@%s",
				user,
				host)));
		}
	}

	/* fill IPv4 data struct */
	if (setipaddress(&serv_addr.sin_addr, ret_ip) && strlen(ret_ip)) {

		/* copy IPv4 data into key.ipv4 */
		memcpy(&key.ipv4, &serv_addr, sizeof(serv_addr));

		/* if netmask < 32 there are % wildcards */
		if (key.netmask < 32) {
			/* let's zero the last IP byte: a.b.c.0 we may have set above to 1*/
			key.ipv4.sin_addr.s_addr &= 0x00FFFFFF;
		}
	
		/* add user@host as key and passwd as value in the MySQL users hash table */
		if (mysql_users_add(users, &key, passwd)) {
			ret = 1;
		}
		else if(key.user)
		{
		    ret = -1;
		}
	}

	free(key.user);
	if (key.resource)
		free(key.resource);

	return ret;
}

/**
 * Add the database specific grants from mysql.db table into the service resources hashtable
 * environment.
 *
 * @param service	The current service
 * @param users		The users table into which to load the users
 * @return      -1 on any error or the number of users inserted (0 means no users at all)
 */
static int
addDatabases(SERVICE *service, MYSQL *con)
{
	MYSQL_ROW		row;
	MYSQL_RES		*result = NULL;
	char			*service_user = NULL;
	char			*service_passwd = NULL;
	int 			ndbs = 0;

	char *get_showdbs_priv_query = LOAD_MYSQL_DATABASE_NAMES;

	serviceGetUser(service, &service_user, &service_passwd);

	if (service_user == NULL || service_passwd == NULL)
		return -1;

	if (mysql_query(con, get_showdbs_priv_query)) {
		LOGIF(LE, (skygw_log_write_flush(
                        LOGFILE_ERROR,
                        "Error : Loading database names for service %s encountered "
                        "error: %s.",
                        service->name,
                        mysql_error(con))));
		return -1;
	}

	result = mysql_store_result(con);

	if (result == NULL) {
		LOGIF(LE, (skygw_log_write_flush(
                        LOGFILE_ERROR,
                        "Error : Loading database names for service %s encountered "
                        "error: %s.",
                        service->name,
                        mysql_error(con))));
		return -1;
	}

	/* Result has only one row */
	row = mysql_fetch_row(result);

	if (row) {
		ndbs = atoi(row[0]);
	} else {
		ndbs = 0;

		LOGIF(LE, (skygw_log_write_flush(
			LOGFILE_ERROR,
            ERROR_NO_SHOW_DATABASES,
            service->name, service_user)));
	}

	/* free resut set */
	mysql_free_result(result);

	if (!ndbs) {
		/* return if no db names are available */
		return 0;
	}

	if (mysql_query(con, "SHOW DATABASES")) {
		LOGIF(LE, (skygw_log_write_flush(
                        LOGFILE_ERROR,
                        "Error : Loading database names for service %s encountered "
                        "error: %s.",
                        service->name,
                        mysql_error(con))));

		return -1;
	}

	result = mysql_store_result(con);

	if (result == NULL) {
		LOGIF(LE, (skygw_log_write_flush(
                        LOGFILE_ERROR,
                        "Error : Loading database names for service %s encountered "
                        "error: %s.",
                        service->name,
                        mysql_error(con))));

		return -1;
	}

	/* insert key and value "" */
	while ((row = mysql_fetch_row(result))) {
	    if(resource_add(service->resources, row[0], ""))
	    {
		skygw_log_write(LOGFILE_DEBUG,"%s: Adding database %s to the resouce hash.",service->name,row[0]);
	    }
	}

	mysql_free_result(result);

	return ndbs;
}

/**
 * Load the database specific grants from mysql.db table into the service resources hashtable
 * environment.
 *
 * @param service	The current service
 * @param users		The users table into which to load the users
 * @return      -1 on any error or the number of users inserted (0 means no users at all)
 */
static int
getDatabases(SERVICE *service, MYSQL *con)
{
	MYSQL_ROW		row;
	MYSQL_RES		*result = NULL;
	char			*service_user = NULL;
	char			*service_passwd = NULL;
	int 			ndbs = 0;

	char *get_showdbs_priv_query = LOAD_MYSQL_DATABASE_NAMES;

	serviceGetUser(service, &service_user, &service_passwd);

	if (service_user == NULL || service_passwd == NULL)
		return -1;

	if (mysql_query(con, get_showdbs_priv_query)) {
		LOGIF(LE, (skygw_log_write_flush(
                        LOGFILE_ERROR,
                        "Error : Loading database names for service %s encountered "
                        "error: %s.",
                        service->name,
                        mysql_error(con))));
		return -1;
	}

	result = mysql_store_result(con);

	if (result == NULL) {
		LOGIF(LE, (skygw_log_write_flush(
                        LOGFILE_ERROR,
                        "Error : Loading database names for service %s encountered "
                        "error: %s.",
                        service->name,
                        mysql_error(con))));
		return -1;
	}

	/* Result has only one row */
	row = mysql_fetch_row(result);

	if (row) {
		ndbs = atoi(row[0]);
	} else {
		ndbs = 0;

		LOGIF(LE, (skygw_log_write_flush(
			LOGFILE_ERROR,
            ERROR_NO_SHOW_DATABASES,
            service->name, service_user)));
	}

	/* free resut set */
	mysql_free_result(result);

	if (!ndbs) {
		/* return if no db names are available */
		return 0;
	}

	if (mysql_query(con, "SHOW DATABASES")) {
		LOGIF(LE, (skygw_log_write_flush(
                        LOGFILE_ERROR,
                        "Error : Loading database names for service %s encountered "
                        "error: %s.",
                        service->name,
                        mysql_error(con))));

		return -1;
	}

	result = mysql_store_result(con);
  
	if (result == NULL) {
		LOGIF(LE, (skygw_log_write_flush(
                        LOGFILE_ERROR,
                        "Error : Loading database names for service %s encountered "
                        "error: %s.",
                        service->name,
                        mysql_error(con))));

		return -1;
	}

	/* Now populate service->resources hashatable with db names */
            service->resources = resource_alloc();

	/* insert key and value "" */
	while ((row = mysql_fetch_row(result))) { 
	    skygw_log_write(LOGFILE_DEBUG,"%s: Adding database %s to the resouce hash.",service->name,row[0]);
	    resource_add(service->resources, row[0], "");	    
	}

	mysql_free_result(result);

	return ndbs;
}

/**
 * Load the user/passwd from mysql.user table into the service users' hashtable
 * environment from all the backend servers.
 *
 * @param service	The current service
 * @param users		The users table into which to load the users
 * @return      	-1 on any error or the number of users inserted 
 * 			(0 means no users at all)
 */
static int
getAllUsers(SERVICE *service, USERS *users)
{
	MYSQL		*con = NULL;
	MYSQL_ROW	row;
	MYSQL_RES	*result = NULL;
	char		*service_user = NULL;
	char		*service_passwd = NULL;
	char		*dpwd = NULL;
	int		total_users = 0;
	SERVER_REF	*server;
	char		*users_query, *tmp;
	unsigned char	hash[SHA_DIGEST_LENGTH]="";
	char		*users_data = NULL;
        char            *final_data = NULL;
	char		dbnm[MYSQL_DATABASE_MAXLEN+1];
	int 		nusers = -1;
	int		users_data_row_len = MYSQL_USER_MAXLEN + 
						MYSQL_HOST_MAXLEN + 
						MYSQL_PASSWORD_LEN + 
						sizeof(char) + 
						MYSQL_DATABASE_MAXLEN;
	int		dbnames = 0;
	int		db_grants = 0;
	
	if (serviceGetUser(service, &service_user, &service_passwd) == 0)
	{
		ss_dassert(service_passwd == NULL || service_user == NULL);
		return -1; 
	}
        
        if (service->svc_do_shutdown)
	{
            return -1; 
        }
        
        dpwd = decryptPassword(service_passwd);
        final_data = (char*) malloc(sizeof(char));
        *final_data = '\0';
               
        /**
	 * Attempt to connect to one of the databases database or until we run 
         * out of databases
	 * to try
	 */
	server = service->dbref;
	
        if(server == NULL)
        {
            goto cleanup;
        }

	service->resources = resource_alloc();

	 while(server != NULL)
        {

            con = mysql_init(NULL);

            if (con == NULL)
            {
		LOGIF(LE, (skygw_log_write_flush(
                        LOGFILE_ERROR,
                                                 "Error : mysql_init: %s",
                                                 mysql_error(con))));
		goto cleanup;
            }

            /** Set read, write and connect timeout values */
            if (gw_mysql_set_timeouts(con,
                                      DEFAULT_READ_TIMEOUT,
                                      DEFAULT_WRITE_TIMEOUT,
                                      DEFAULT_CONNECT_TIMEOUT))
            {
		LOGIF(LE, (skygw_log_write_flush(
			LOGFILE_ERROR,
                                                 "Error : failed to set timeout values for backend "
			"connection.")));
		mysql_close(con);
		goto cleanup;
            }

            if (mysql_options(con, MYSQL_OPT_USE_REMOTE_CONNECTION, NULL))
            {
		LOGIF(LE, (skygw_log_write_flush(
                        LOGFILE_ERROR,
                                                 "Error : failed to set external connection. "
                        "It is needed for backend server connections.")));
		mysql_close(con);
		goto cleanup;
            }


            while(!service->svc_do_shutdown &&
                  server != NULL &&
                  (mysql_real_connect(con,
                                      server->server->name,
                                      service_user,
                                      dpwd,
                                      NULL,
                                      server->server->port,
                                      NULL,
                                      0) == NULL))
            {
                server = server->next;
            }


            if (server == NULL)
            {
		LOGIF(LE, (skygw_log_write_flush(
			LOGFILE_ERROR,
                                                 "Error : Unable to get user data from backend database "
			"for service [%s]. Missing server information.",
                                                 service->name)));
		mysql_close(con);
		goto cleanup;
            }

	    addDatabases(service, con);
	    mysql_close(con);
	    server = server->next;
	 }

	server = service->dbref;

        while(server != NULL)
        {
            
            con = mysql_init(NULL);
            
            if (con == NULL) 
            {
		LOGIF(LE, (skygw_log_write_flush(
                        LOGFILE_ERROR,
                                                 "Error : mysql_init: %s",
                                                 mysql_error(con))));
		goto cleanup;
            }
            
            /** Set read, write and connect timeout values */
            if (gw_mysql_set_timeouts(con, 
                                      DEFAULT_READ_TIMEOUT, 
                                      DEFAULT_WRITE_TIMEOUT,
                                      DEFAULT_CONNECT_TIMEOUT))
            {
		LOGIF(LE, (skygw_log_write_flush(
			LOGFILE_ERROR,
                                                 "Error : failed to set timeout values for backend "
			"connection.")));
		mysql_close(con);
		goto cleanup;
            }
            
            if (mysql_options(con, MYSQL_OPT_USE_REMOTE_CONNECTION, NULL)) 
            {
		LOGIF(LE, (skygw_log_write_flush(
                        LOGFILE_ERROR,
                                                 "Error : failed to set external connection. "
                        "It is needed for backend server connections.")));
		mysql_close(con);
		goto cleanup;
            }
            
            
            while(!service->svc_do_shutdown &&
                  server != NULL &&
                  (mysql_real_connect(con,
                                      server->server->name,
                                      service_user,
                                      dpwd,
                                      NULL,
                                      server->server->port,
                                      NULL,
                                      0) == NULL))
            {
                server = server->next;
            }
            
            
            if (server == NULL)
            {
		LOGIF(LE, (skygw_log_write_flush(
			LOGFILE_ERROR,
                                                 "Error : Unable to get user data from backend database "
			"for service [%s]. Missing server information.",
                                                 service->name)));
		mysql_close(con);
		goto cleanup;
            }
            
            /** Count users. Start with users and db grants for users */
            if (mysql_query(con, MYSQL_USERS_WITH_DB_COUNT)) {
		if (mysql_errno(con) != ER_TABLEACCESS_DENIED_ERROR) {
                    /* This is an error we cannot handle, return */
                    LOGIF(LE, (skygw_log_write_flush(
                            LOGFILE_ERROR,
                                                     "Error : Loading users for service [%s] encountered "
                            "error: [%s].",
                                                     service->name,
                                                     mysql_error(con))));
                    mysql_close(con);
                    goto cleanup;
		} else {
                    /*
                     * We have got ER_TABLEACCESS_DENIED_ERROR
                     * try counting users from mysql.user without DB names.
                     */
                    if (mysql_query(con, MYSQL_USERS_COUNT)) {
                        LOGIF(LE, (skygw_log_write_flush(
                                LOGFILE_ERROR,
                                                         "Error : Loading users for service [%s] encountered "
                                "error: [%s].",
                                                         service->name,
                                                         mysql_error(con))));
                        mysql_close(con);
                        goto cleanup;
                    }
		}
            }
            
            result = mysql_store_result(con);
            
            if (result == NULL) {
		LOGIF(LE, (skygw_log_write_flush(
                        LOGFILE_ERROR,
                                                 "Error : Loading users for service [%s] encountered "
                        "error: [%s].",
                                                 service->name,
                                                 mysql_error(con))));
		mysql_close(con);
		goto cleanup;
            }
            
            row = mysql_fetch_row(result);
            
            nusers = atoi(row[0]);
            
            mysql_free_result(result);
            
            if (!nusers) {
		LOGIF(LE, (skygw_log_write_flush(
                        LOGFILE_ERROR,
                                                 "Error : Counting users for service %s returned 0",
                                                 service->name)));
		mysql_close(con);
		goto cleanup;
            }
            
            if(service->enable_root) {
		/* enable_root for MySQL protocol module means load the root user credentials from backend databases */
		users_query = LOAD_MYSQL_USERS_WITH_DB_QUERY;
            } else {
		users_query = LOAD_MYSQL_USERS_WITH_DB_QUERY_NO_ROOT;
            }
            
            /* send first the query that fetches users and db grants */
            if (mysql_query(con, users_query)) {
		/*
                 * An error occurred executing the query
                 *
                 * Check mysql_errno() against ER_TABLEACCESS_DENIED_ERROR)
                 */
                
		if (1142 != mysql_errno(con)) {
                    /* This is an error we cannot handle, return */
                    
                    LOGIF(LE, (skygw_log_write_flush(
                            LOGFILE_ERROR,
                                                     "Error : Loading users with dbnames for service [%s] encountered "
                            "error: [%s], MySQL errno %i",
                                                     service->name,
                                                     mysql_error(con),
                                                     mysql_errno(con))));
                    
                    mysql_close(con);
                    
                    goto cleanup;
		}  else {
                    /*
                     * We have got ER_TABLEACCESS_DENIED_ERROR
                     * try loading users from mysql.user without DB names.
                     */
                    
                    LOGIF(LE, (skygw_log_write_flush(
                            LOGFILE_ERROR,
                            ERROR_NO_SHOW_DATABASES,
                            service->name, service_user)));
                    
                    /* check for root user select */
                    if(service->enable_root) {
                        users_query = LOAD_MYSQL_USERS_QUERY " ORDER BY HOST DESC";
                    } else {
                        users_query = LOAD_MYSQL_USERS_QUERY USERS_QUERY_NO_ROOT " ORDER BY HOST DESC";
                    }
                    
                    if (mysql_query(con, users_query)) {
                        LOGIF(LE, (skygw_log_write_flush(
                                LOGFILE_ERROR,
                                                         "Error : Loading users for service [%s] encountered "
                                "error: [%s], code %i",
                                                         service->name,
                                                         mysql_error(con),
                                                         mysql_errno(con))));
                        
                        mysql_close(con);
                        
                        goto cleanup;
                    }
                    
                    /* users successfully loaded but without db grants */
                    
                    LOGIF(LM, (skygw_log_write_flush(
                            LOGFILE_MESSAGE,
                                                     "Loading users from [mysql.user] without access to [mysql.db] for "
                            "service [%s]. MaxScale Authentication with DBname on connect "
                            "will not consider database grants.",
                                                     service->name)));
		}
            } else {
		/*
                 * users successfully loaded with db grants.
                 */
                skygw_log_write(LOGFILE_DEBUG,"[%s] Loading users with db grants.",service->name);
		db_grants = 1;
            }
            
            result = mysql_store_result(con);
            
            if (result == NULL) {
		LOGIF(LE, (skygw_log_write_flush(
                        LOGFILE_ERROR,
                                                 "Error : Loading users for service %s encountered "
                        "error: %s.",
                                                 service->name,
                                                 mysql_error(con))));
                
		mysql_free_result(result);
		mysql_close(con);
                
		goto cleanup;
            }
            
            users_data = (char *)calloc(nusers, (users_data_row_len * sizeof(char)) + 1);
            
            if (users_data == NULL) {
		LOGIF(LE, (skygw_log_write_flush(
			LOGFILE_ERROR,
                                                 "Error : Memory allocation for user data failed due to "
			"%d, %s.",
                                                 errno,
                                                 strerror(errno))));
		mysql_free_result(result);
		mysql_close(con);
                
		goto cleanup;
            }

            while ((row = mysql_fetch_row(result))) {
                
		/**
                 * Up to six fields could be returned.
                 * user,host,passwd,concat(),anydb,db
                 * passwd+1 (escaping the first byte that is '*')
                 */
		
		int rc = 0;
		char *password = NULL;
                
		if (row[2] != NULL) {
                    /* detect mysql_old_password (pre 4.1 protocol) */
                    if (strlen(row[2]) == 16) {
                        LOGIF(LE, (skygw_log_write_flush(
                                LOGFILE_ERROR,
                                                         "%s: The user %s@%s has on old password in the "
                                "backend database. MaxScale does not support these "
                                "old passwords. This user will not be able to connect "
                                "via MaxScale. Update the users password to correct "
                                "this.",
                                                         service->name,
                                                         row[0],
                                                         row[1])));
                        continue;
                    }
                    
                    if (strlen(row[2]) > 1)
                        password = row[2] +1;
                    else
                        password = row[2];
		}
                
		/* 
                 * add user@host and DB global priv and specificsa grant (if possible)
                 */
                bool havedb = false;

		if (db_grants) {
                    /* we have dbgrants, store them */
		    if(row[5]){
			unsigned long *rowlen = mysql_fetch_lengths(result);
			memcpy(dbnm,row[5],rowlen[5]);
			memset(dbnm + rowlen[5],0,1);
			havedb = true;
			if(service->strip_db_esc) {
			    strip_escape_chars(dbnm);
			    LOGIF(LD, (skygw_log_write(
				    LOGFILE_DEBUG,
						     "[%s]: %s -> %s",
						     service->name,
						     row[5],
						     dbnm)));
			}
		    }

		    if(havedb && wildcard_db_grant(dbnm) && service->optimize_wildcard)
		    {
			rc = add_wildcard_users(users, row[0], row[1], password, row[4], dbnm, service->resources);
			skygw_log_write(LOGFILE_DEBUG|LOGFILE_TRACE,"%s: Converted '%s' to %d individual database grants.",service->name,dbnm,rc);
		    }
		    else
		    {
			rc = add_mysql_users_with_host_ipv4(users, row[0], row[1], password, row[4], havedb ? dbnm : NULL);
		    }
		    
		    LOGIF(LD,(skygw_log_write(LOGFILE_DEBUG,"%s: Adding user:%s host:%s anydb:%s db:%s.",
			     service->name,row[0],row[1],row[4],
			     havedb ? dbnm : NULL)));
		} else {
                    /* we don't have dbgrants, simply set ANY DB for the user */	
                    rc = add_mysql_users_with_host_ipv4(users, row[0], row[1], password, "Y", NULL);
		}
                
		if (rc == 1) {
                    if (db_grants) {
                        char dbgrant[MYSQL_DATABASE_MAXLEN + 1]="";
                        if (row[4] != NULL) {
                            if (strcmp(row[4], "Y"))
                                strcpy(dbgrant, "ANY");
                            else {
                                if (row[5])
                                    strncpy(dbgrant, row[5], MYSQL_DATABASE_MAXLEN);
                            }
                        }
                        
                        if (!strlen(dbgrant))
                            strcpy(dbgrant, "no db");
                        
                        /* Log the user being added with its db grants */
                        LOGIF(LD, (skygw_log_write_flush(
                                LOGFILE_DEBUG|LOGFILE_TRACE,
                                                         "%s: User %s@%s for database %s added to "
                                "service user table.",
                                                         service->name,
                                                         row[0],
                                                         row[1],
                                                         dbgrant)));
                    } else {
                        /* Log the user being added (without db grants) */
                        LOGIF(LD, (skygw_log_write_flush(
                                LOGFILE_DEBUG|LOGFILE_TRACE,
                                                         "%s: User %s@%s added to service user table.",
                                                         service->name,
                                                         row[0],
                                                         row[1])));
                    }
                    
                    /* Append data in the memory area for SHA1 digest */	
                    strncat(users_data, row[3], users_data_row_len);
                    
                    total_users++;

		} else if(rc == -1) {
		    /** Duplicate user*/
		    LOGIF(LT,(skygw_log_write(LT,
					     "Duplicate MySQL user found for service [%s]: %s@%s%s%s",
					     service->name,
					     row[0],row[1],havedb?" for database: ":"",
					     havedb ?dbnm:"")));
		} else {
                    LOGIF(LE, (skygw_log_write_flush(
                            LOGFILE_ERROR|LOGFILE_TRACE,
                                                     "Warning: Failed to add user %s@%s for service [%s]. "
                            "This user will be unavailable via MaxScale.",
                                                     row[0],
                                                     row[1],
                                                     service->name)));
		}
            }
            
            mysql_free_result(result);
            mysql_close(con);
            
            if((tmp = realloc(final_data, (strlen(final_data) + strlen(users_data) + 1) * sizeof(char))) == NULL)
            {
                free(users_data);
                goto cleanup;
            }
            
            final_data = tmp;
            
            strcat(final_data,users_data);
            free(users_data);
            
            if(service->users_from_all)
            {
                server = server->next;
            }
            else
            {
                server = NULL;
            }
        }        
        
	/* compute SHA1 digest for users' data */
        SHA1((const unsigned char *) final_data, strlen(final_data), hash);

	memcpy(users->cksum, hash, SHA_DIGEST_LENGTH);
        
        cleanup:
        
        free(dpwd);
        free(final_data);
        
	return total_users;
}


/**
 * Load the user/passwd form mysql.user table into the service users' hashtable
 * environment.
 *
 * @param service	The current service
 * @param users		The users table into which to load the users
 * @return      	-1 on any error or the number of users inserted 
 * 			(0 means no users at all)
 */
static int
getUsers(SERVICE *service, USERS *users)
{
	MYSQL		*con = NULL;
	MYSQL_ROW	row;
	MYSQL_RES	*result = NULL;
	char		*service_user = NULL;
	char		*service_passwd = NULL;
	char		*dpwd;
	int		total_users = 0;
	SERVER_REF	*server;
	char		*users_query;
	unsigned char	hash[SHA_DIGEST_LENGTH]="";
	char		*users_data = NULL;
	int 		nusers = 0;
	int		users_data_row_len = MYSQL_USER_MAXLEN + 
						MYSQL_HOST_MAXLEN + 
						MYSQL_PASSWORD_LEN + 
						sizeof(char) + 
						MYSQL_DATABASE_MAXLEN;
	int		dbnames = 0;
	int		db_grants = 0;
	char		dbnm[MYSQL_DATABASE_MAXLEN+1];
	
	if (serviceGetUser(service, &service_user, &service_passwd) == 0)
	{
		ss_dassert(service_passwd == NULL || service_user == NULL);
		return -1; 
	}

	if(service->users_from_all)
	  {
	    return getAllUsers(service,users);
	  }

	con = mysql_init(NULL);

 	if (con == NULL) {
		LOGIF(LE, (skygw_log_write_flush(
                        LOGFILE_ERROR,
                        "Error : mysql_init: %s",
                        mysql_error(con))));
		return -1;
	}
	/** Set read, write and connect timeout values */
	if (gw_mysql_set_timeouts(con, 
		DEFAULT_READ_TIMEOUT, 
		DEFAULT_WRITE_TIMEOUT,
		DEFAULT_CONNECT_TIMEOUT))
	{
		LOGIF(LE, (skygw_log_write_flush(
			LOGFILE_ERROR,
			"Error : failed to set timeout values for backend "
			"connection.")));
		mysql_close(con);
		return -1;
	}

	if (mysql_options(con, MYSQL_OPT_USE_REMOTE_CONNECTION, NULL)) {
		LOGIF(LE, (skygw_log_write_flush(
                        LOGFILE_ERROR,
                        "Error : failed to set external connection. "
                        "It is needed for backend server connections.")));
		mysql_close(con);
		return -1;
	}
	/**
	 * Attempt to connect to one of the databases database or until we run 
         * out of databases
	 * to try
	 */
	server = service->dbref;
	dpwd = decryptPassword(service_passwd);

	/* Select a server with Master bit, if available */
	while (server != NULL && !(server->server->status & SERVER_MASTER)) {
                	server = server->next;
	}

	if (service->svc_do_shutdown)
	{
		free(dpwd);
		mysql_close(con);
		return -1;
	}
	
	/* Try loading data from master server */
	if (server != NULL && 
		(mysql_real_connect(con,
			server->server->name, service_user, 
			dpwd, 
			NULL, 
			server->server->port, 
			NULL, 0) != NULL)) 
	{
		LOGIF(LD, (skygw_log_write_flush(
			LOGFILE_DEBUG,
			"Dbusers : Loading data from backend database with "
			"Master role [%s:%i] for service [%s]",
			server->server->name,
			server->server->port,
			service->name)));
	} else {
		/* load data from other servers via loop */
		server = service->dbref;

		while (!service->svc_do_shutdown &&
			server != NULL && 
			(mysql_real_connect(con,
					server->server->name,
					service_user,
					dpwd,
					NULL,
					server->server->port,
					NULL,
					0) == NULL))
		{
			server = server->next;
		}
		
		if (service->svc_do_shutdown)
		{
			free(dpwd);
			mysql_close(con);
			return -1;
		}
		
		if (server != NULL) {
			LOGIF(LD, (skygw_log_write_flush(
				LOGFILE_DEBUG,
				"Dbusers : Loading data from backend database "
				"[%s:%i] for service [%s]",
				server->server->name,
				server->server->port,
				service->name)));
		}
	}

	free(dpwd);

	if (server == NULL)
	{
		LOGIF(LE, (skygw_log_write_flush(
			LOGFILE_ERROR,
			"Error : Unable to get user data from backend database "
			"for service [%s]. Missing server information.",
			service->name)));
		mysql_close(con);
		return -1;
	}

	/** Count users. Start with users and db grants for users */
	if (mysql_query(con, MYSQL_USERS_WITH_DB_COUNT)) {
		if (mysql_errno(con) != ER_TABLEACCESS_DENIED_ERROR) {
                        /* This is an error we cannot handle, return */
			LOGIF(LE, (skygw_log_write_flush(
				LOGFILE_ERROR,
				"Error : Loading users for service [%s] encountered "
				"error: [%s].",
				service->name,
				mysql_error(con))));
			mysql_close(con);
			return -1;
		} else {
			/*
			 * We have got ER_TABLEACCESS_DENIED_ERROR
			 * try counting users from mysql.user without DB names.
			 */
			if (mysql_query(con, MYSQL_USERS_COUNT)) {
				LOGIF(LE, (skygw_log_write_flush(
					LOGFILE_ERROR,
					"Error : Loading users for service [%s] encountered "
					"error: [%s].",
					service->name,
					mysql_error(con))));
				mysql_close(con);
				return -1;
			}
		}
	}

	result = mysql_store_result(con);

	if (result == NULL) {
		LOGIF(LE, (skygw_log_write_flush(
                        LOGFILE_ERROR,
                        "Error : Loading users for service [%s] encountered "
                        "error: [%s].",
                        service->name,
                        mysql_error(con))));
		mysql_close(con);
		return -1;
	}

	row = mysql_fetch_row(result);

	nusers = atoi(row[0]);

	mysql_free_result(result);

	if (!nusers) {
		LOGIF(LE, (skygw_log_write_flush(
                        LOGFILE_ERROR,
                        "Error : Counting users for service %s returned 0",
                        service->name)));
		mysql_close(con);
		return -1;
	}

	if(service->enable_root) {
		/* enable_root for MySQL protocol module means load the root user credentials from backend databases */
		users_query = LOAD_MYSQL_USERS_WITH_DB_QUERY;
	} else {
		users_query = LOAD_MYSQL_USERS_WITH_DB_QUERY_NO_ROOT;
	}

	/* send first the query that fetches users and db grants */
	if (mysql_query(con, users_query)) {
		/*
		 * An error occurred executing the query
		 *
		 * Check mysql_errno() against ER_TABLEACCESS_DENIED_ERROR)
		 */

		if (1142 != mysql_errno(con)) {
			/* This is an error we cannot handle, return */

			LOGIF(LE, (skygw_log_write_flush(
				LOGFILE_ERROR,
				"Error : Loading users with dbnames for service [%s] encountered "
				"error: [%s], MySQL errno %i",
				service->name,
				mysql_error(con),
				mysql_errno(con))));

			mysql_close(con);

			return -1;
		}  else {
			/*
			 * We have got ER_TABLEACCESS_DENIED_ERROR
			 * try loading users from mysql.user without DB names.
			 */

			LOGIF(LE, (skygw_log_write_flush(
				LOGFILE_ERROR,
                ERROR_NO_SHOW_DATABASES,
                service->name, service_user)));
			
			/* check for root user select */
			if(service->enable_root) {
				users_query = LOAD_MYSQL_USERS_QUERY " ORDER BY HOST DESC";
			} else {
				users_query = LOAD_MYSQL_USERS_QUERY USERS_QUERY_NO_ROOT " ORDER BY HOST DESC";
			}

			if (mysql_query(con, users_query)) {
				LOGIF(LE, (skygw_log_write_flush(
					LOGFILE_ERROR,
					"Error : Loading users for service [%s] encountered "
					"error: [%s], code %i",
					service->name,
					mysql_error(con),
					mysql_errno(con))));

				mysql_close(con);

				return -1;
			}

			/* users successfully loaded but without db grants */

			LOGIF(LM, (skygw_log_write_flush(
				LOGFILE_MESSAGE,
				"Loading users from [mysql.user] without access to [mysql.db] for "
				"service [%s]. MaxScale Authentication with DBname on connect "
				"will not consider database grants.",
				 service->name)));
		}
	} else {
		/*
		 * users successfully loaded with db grants.
		 */

		db_grants = 1;
	}

	result = mysql_store_result(con);
  
	if (result == NULL) {
		LOGIF(LE, (skygw_log_write_flush(
                        LOGFILE_ERROR,
                        "Error : Loading users for service %s encountered "
                        "error: %s.",
                        service->name,
                        mysql_error(con))));

		mysql_free_result(result);
		mysql_close(con);

		return -1;
	}

	users_data = (char *)calloc(nusers, (users_data_row_len * sizeof(char)) + 1);

	if (users_data == NULL) {
		LOGIF(LE, (skygw_log_write_flush(
			LOGFILE_ERROR,
			"Error : Memory allocation for user data failed due to "
			"%d, %s.",
			errno,
			strerror(errno))));
		mysql_free_result(result);
		mysql_close(con);

		return -1;
	}

	if (db_grants) {
		/* load all mysql database names */
		dbnames = getDatabases(service, con);

		LOGIF(LD, (skygw_log_write(
			LOGFILE_DEBUG,
			"Loaded %d MySQL Database Names for service [%s]",
			dbnames,
			service->name)));
	} else {
		service->resources = NULL;
	}

	while ((row = mysql_fetch_row(result))) {

		/**
                 * Up to six fields could be returned.
		 * user,host,passwd,concat(),anydb,db
                 * passwd+1 (escaping the first byte that is '*')
                 */
		
		int rc = 0;
		char *password = NULL;

		if (row[2] != NULL) {
			/* detect mysql_old_password (pre 4.1 protocol) */
			if (strlen(row[2]) == 16) {
				LOGIF(LE, (skygw_log_write_flush(
					LOGFILE_ERROR,
					"%s: The user %s@%s has on old password in the "
					"backend database. MaxScale does not support these "
					"old passwords. This user will not be able to connect "
					"via MaxScale. Update the users password to correct "
					"this.",
					service->name,
					row[0],
					row[1])));
				continue;
			}

			if (strlen(row[2]) > 1)
				password = row[2] +1;
			else
				password = row[2];
		}

		/* 
		 * add user@host and DB global priv and specificsa grant (if possible)
		 */

		if (db_grants) {
		    bool havedb = false;
		    /* we have dbgrants, store them */
		    if(row[5]){
			unsigned long *rowlen = mysql_fetch_lengths(result);
			memcpy(dbnm,row[5],rowlen[5]);
			memset(dbnm + rowlen[5],0,1);
			havedb = true;
			if(service->strip_db_esc) {
			    strip_escape_chars(dbnm);
			    LOGIF(LD, (skygw_log_write(
				    LOGFILE_DEBUG,
						     "[%s]: %s -> %s",
						     service->name,
						     row[5],
						     dbnm)));
			}
		    }

		    if(havedb && wildcard_db_grant(row[5]))
		    {
			if(service->optimize_wildcard)
			{
			    rc = add_wildcard_users(users, row[0], row[1], password, row[4], dbnm, service->resources);
			    skygw_log_write(LOGFILE_DEBUG|LOGFILE_TRACE,"%s: Converted '%s' to %d individual database grants.",service->name,row[5],rc);
			}
			else
			{
			    /** Use ANYDB for wildcard grants */
			    rc = add_mysql_users_with_host_ipv4(users, row[0], row[1], password, "Y", NULL);
			}
		    }
		    else
		    {
			rc = add_mysql_users_with_host_ipv4(users, row[0], row[1], password, row[4], havedb ? dbnm : NULL);
		    }

		} else {
			/* we don't have dbgrants, simply set ANY DB for the user */	
			rc = add_mysql_users_with_host_ipv4(users, row[0], row[1], password, "Y", NULL);
		}

		if (rc == 1) {
			if (db_grants) {
				char dbgrant[MYSQL_DATABASE_MAXLEN + 1]="";
				if (row[4] != NULL) {
					if (strcmp(row[4], "Y"))
						strcpy(dbgrant, "ANY");
					else {
						if (row[5])
							strncpy(dbgrant, row[5], MYSQL_DATABASE_MAXLEN);
					}
				}

				if (!strlen(dbgrant))
					strcpy(dbgrant, "no db");

				/* Log the user being added with its db grants */
				LOGIF(LD, (skygw_log_write_flush(
						LOGFILE_DEBUG|LOGFILE_TRACE,
						"%s: User %s@%s for database %s added to "
						"service user table.",
						service->name,
						row[0],
						row[1],
						dbgrant)));
			} else {
				/* Log the user being added (without db grants) */
				LOGIF(LD, (skygw_log_write_flush(
					LOGFILE_DEBUG|LOGFILE_TRACE,
						"%s: User %s@%s added to service user table.",
						service->name,
						row[0],
						row[1])));
			}

			/* Append data in the memory area for SHA1 digest */	
			strncat(users_data, row[3], users_data_row_len);

			total_users++;

		} else if(rc == -1) {
		    /** Duplicate user*/
		    LOGIF(LE,(skygw_log_write(LT|LE,
					     "Warning: Duplicate MySQL user found for service [%s]: %s@%s%s%s",
					     service->name,
					     row[0],row[1],db_grants?" for database: ":"",
					     db_grants ?row[5]:"")));
		} else {
			LOGIF(LE, (skygw_log_write_flush(
				LOGFILE_ERROR|LOGFILE_TRACE,
				"Warning: Failed to add user %s@%s for service [%s]. "
				"This user will be unavailable via MaxScale.",
				row[0],
				row[1],
				service->name)));
		}
	}

	/* compute SHA1 digest for users' data */
        SHA1((const unsigned char *) users_data, strlen(users_data), hash);

	memcpy(users->cksum, hash, SHA_DIGEST_LENGTH);

	free(users_data);
	mysql_free_result(result);
	mysql_close(con);

	return total_users;
}


/**
 * Allocate a new MySQL users table for mysql specific users@host as key
 *
 *  @return The users table
 */
USERS *
mysql_users_alloc()
{
USERS	*rval;

	if ((rval = calloc(1, sizeof(USERS))) == NULL)
		return NULL;

	if ((rval->data = hashtable_alloc(USERS_HASHTABLE_DEFAULT_SIZE, uh_hfun, uh_cmpfun)) == NULL) {
		free(rval);
		return NULL;
	}

	/* set the MySQL user@host print routine for the debug interface */
	rval->usersCustomUserFormat = mysql_format_user_entry;

	/* the key is handled by uh_keydup/uh_keyfree.
	* the value is a (char *): it's handled by strdup/free
	*/
	hashtable_memory_fns(rval->data, (HASHMEMORYFN)uh_keydup, (HASHMEMORYFN) strdup, (HASHMEMORYFN)uh_keyfree, (HASHMEMORYFN)free);

	return rval;
}

/**
 * Add a new MySQL user to the user table. The user name must be unique
 *
 * @param users		The users table
 * @param user		The user name
 * @param auth		The authentication data
 * @return		The number of users added to the table
 */
int
mysql_users_add(USERS *users, MYSQL_USER_HOST *key, char *auth)
{
int     add;

	if (key == NULL || key->user == NULL)
		return 0;

        atomic_add(&users->stats.n_adds, 1);
        add = hashtable_add(users->data, key, auth);
        atomic_add(&users->stats.n_entries, add);

        return add;
}

/**
 * Fetch the authentication data for a particular user from the users table
 *
 * @param users The MySQL users table
 * @param key	The key with user@host
 * @return	The authentication data or NULL on error
 */
char *mysql_users_fetch(USERS *users, MYSQL_USER_HOST *key) {
	if (key == NULL)
		return NULL;
        atomic_add(&users->stats.n_fetches, 1);
	return hashtable_fetch(users->data, key);
}

/**
 * The hash function we use for storing MySQL users as: users@hosts.
 * Currently only IPv4 addresses are supported
 *
 * @param key	The key value, i.e. username@host (IPv4)
 * @return	The hash key
 */

static int uh_hfun( void* key) {
        MYSQL_USER_HOST *hu = (MYSQL_USER_HOST *) key;

	if (key == NULL || hu == NULL || hu->user == NULL) {
		return 0;
	} else {
        	return (*hu->user + *(hu->user + 1) + (unsigned int) (hu->ipv4.sin_addr.s_addr & 0xFF000000 / (256 * 256 * 256)));
	}
}

/**
 * The compare function we use for compare MySQL users as: users@hosts.
 * Currently only IPv4 addresses are supported
 *
 * @param key1	The key value, i.e. username@host (IPv4)
 * @param key2	The key value, i.e. username@host (IPv4) 
 * @return	The compare value
 */

static int uh_cmpfun( void* v1, void* v2) {
	MYSQL_USER_HOST *hu1 = (MYSQL_USER_HOST *) v1;
	MYSQL_USER_HOST *hu2 = (MYSQL_USER_HOST *) v2;

	if (v1 == NULL || v2 == NULL)
		return 0;
	
	if (hu1->user == NULL || hu2->user == NULL)
		return 0;

	if (strcmp(hu1->user, hu2->user) == 0 && (hu1->ipv4.sin_addr.s_addr == hu2->ipv4.sin_addr.s_addr) && (hu1->netmask >= hu2->netmask)) {

		/* if no database name was passed, auth is ok */
		if (hu1->resource == NULL || (hu1->resource && !strlen(hu1->resource))) {
			return 0;
		} else {
			/* (1) check for no database grants at all and deny auth */
			if (hu2->resource == NULL) {
				return 1;
			}
			/* (2) check for ANY database grant and allow auth */
			if (!strlen(hu2->resource)) {
				return 0;
			}
			/* (3) check for database name specific grant and allow auth */
			if (hu1->resource && hu2->resource && strcmp(hu1->resource,hu2->resource) == 0) {
				return 0;
			}

			if(hu2->resource && strlen(hu2->resource) && strchr(hu2->resource,'%') != NULL)
			{
			  regex_t re;
			  char db[MYSQL_DATABASE_MAXLEN*2 +1];
			  strcpy(db,hu2->resource);
			  int len = strlen(db);
			  char* ptr = strrchr(db,'%');

			  if(ptr == NULL)
			  {
			    return 1;
			  }

			  while(ptr)
			  {
			    memmove(ptr+1,ptr,(len - (ptr - db)) + 1);
			    *ptr = '.';
			    *(ptr + 1) = '*';
			    len = strlen(db);
			    ptr = strrchr(db,'%');
			  }

			  if((regcomp(&re,db,REG_ICASE|REG_NOSUB)))
			  {
			    return 1;
			  }

			  if(regexec(&re,hu1->resource,0,NULL,0) == 0)
			  {
			    regfree(&re);
			    return 0;
			  }
			  regfree(&re);
			}

			/* no matches, deny auth */
			return 1;
		}
	} else {
		return 1;
	}
}

/**
 *The key dup function we use for duplicate the users@hosts.
 *
 * @param key	The key value, i.e. username@host ip4/ip6 data
 */

static void *uh_keydup(void* key) {
	MYSQL_USER_HOST *rval = (MYSQL_USER_HOST *) calloc(1, sizeof(MYSQL_USER_HOST));
	MYSQL_USER_HOST *current_key = (MYSQL_USER_HOST *)key;

	if (key == NULL || rval == NULL || current_key == NULL || current_key->user == NULL) {
		if (rval) {
			free(rval);
		}

		return NULL;
	}

	rval->user = strdup(current_key->user);

	if (rval->user == NULL) {
		free(rval);
		return NULL;
	}

	memcpy(&rval->ipv4, &current_key->ipv4, sizeof(struct sockaddr_in));
	memcpy(&rval->netmask, &current_key->netmask, sizeof(int));

	if (current_key->resource)
		rval->resource = strdup(current_key->resource);

	return (void *) rval;
}

/**
 * The key free function we use for freeing the users@hosts data
 *
 * @param key	The key value, i.e. username@host ip4 data
 */
static void uh_keyfree( void* key) {
	MYSQL_USER_HOST *current_key = (MYSQL_USER_HOST *)key;

	if (key == NULL)
		return;

	if (current_key && current_key->user)
		free(current_key->user);

	if (current_key && current_key->resource)
		free(current_key->resource);

	free(key);
}

/**
 * Format the mysql user as user@host
 * The returned memory must be freed by the caller
 *
 *  @param data		Input data
 *  @return 		the MySQL user@host
 */
char *mysql_format_user_entry(void *data)
{
	MYSQL_USER_HOST *entry;
	char *mysql_user;
	/* the returned user string is "USER" + "@" + "HOST" + '\0' */
	int mysql_user_len = MYSQL_USER_MAXLEN + 1 + INET_ADDRSTRLEN + 10 + MYSQL_USER_MAXLEN + 1;

	if (data == NULL)
		return NULL;
	
        entry = (MYSQL_USER_HOST *) data;

	mysql_user = (char *) calloc(mysql_user_len, sizeof(char));

	if (mysql_user == NULL)
		return NULL;

	/* format user@host based on wildcards */	
	
	if (entry->ipv4.sin_addr.s_addr == INADDR_ANY && entry->netmask == 0) {
		snprintf(mysql_user, mysql_user_len-1, "%s@%%", entry->user);
	} else if ( (entry->ipv4.sin_addr.s_addr & 0xFF000000) == 0 && entry->netmask == 24) {
		snprintf(mysql_user, mysql_user_len-1, "%s@%i.%i.%i.%%", entry->user, entry->ipv4.sin_addr.s_addr & 0x000000FF, (entry->ipv4.sin_addr.s_addr & 0x0000FF00) / (256), (entry->ipv4.sin_addr.s_addr & 0x00FF0000) / (256 * 256));
	} else if ( (entry->ipv4.sin_addr.s_addr & 0xFFFF0000) == 0 && entry->netmask == 16) {
		snprintf(mysql_user, mysql_user_len-1, "%s@%i.%i.%%.%%", entry->user, entry->ipv4.sin_addr.s_addr & 0x000000FF, (entry->ipv4.sin_addr.s_addr & 0x0000FF00) / (256));
	} else if ( (entry->ipv4.sin_addr.s_addr & 0xFFFFFF00) == 0 && entry->netmask == 8) {
		snprintf(mysql_user, mysql_user_len-1, "%s@%i.%%.%%.%%", entry->user, entry->ipv4.sin_addr.s_addr & 0x000000FF);
	} else if (entry->netmask == 32) {
		strncpy(mysql_user, entry->user, MYSQL_USER_MAXLEN);
		strcat(mysql_user, "@");
		inet_ntop(AF_INET, &(entry->ipv4).sin_addr, mysql_user+strlen(mysql_user), INET_ADDRSTRLEN);
	} else {
		snprintf(mysql_user, MYSQL_USER_MAXLEN-5, "Err: %s", entry->user);
		strcat(mysql_user, "@");
		inet_ntop(AF_INET, &(entry->ipv4).sin_addr, mysql_user+strlen(mysql_user), INET_ADDRSTRLEN);
	}

        return mysql_user;
}

/**
 * Remove the resources table
 *
 * @param resources	The resources table to remove
 */
void
resource_free(HASHTABLE *resources)
{
	if (resources) {
        	hashtable_free(resources);
	}
}

/**
 * Allocate a MySQL database names table
 *
 * @return	The database names table
 */
HASHTABLE *
resource_alloc()
{
HASHTABLE       *resources;

        if ((resources = hashtable_alloc(10, simple_str_hash, strcmp)) == NULL)
        {
                return NULL;
        }

        hashtable_memory_fns(resources, (HASHMEMORYFN)strdup, (HASHMEMORYFN)strdup, (HASHMEMORYFN)free, (HASHMEMORYFN)free);

        return resources;
}

/**
 * Add a new MySQL database name to the resources table. The resource name must be unique
 *
 * @param resources	The resources table
 * @param key		The resource name
 * @param value		The value for resource (not used)
 * @return		The number of resources dded to the table
 */
int
resource_add(HASHTABLE *resources, char *key, char *value)
{
        return hashtable_add(resources, key, value);
}

/**
 * Fetch a particular database name from the resources table
 *
 * @param resources	The MySQL database names table
 * @param key		The database name to fetch
 * @return		The database esists or NULL if not found
 */
void *
resource_fetch(HASHTABLE *resources, char *key)
{
        return hashtable_fetch(resources, key);
}

/**
 * Normalize hostname with % wildcards to a valid IP string.
 *
 * Valid input values:
 * a.b.c.d, a.b.c.%, a.b.%.%, a.%.%.%
 * Short formats a.% and a.%.% are both converted to a.%.%.%
 * Short format a.b.% is converted to a.b.%.%
 *
 * Last host byte is set to 1, avoiding setipadress() failure
 *
 * @param input_host	The hostname with possible % wildcards
 * @param output_host	The normalized hostname (buffer must be preallocated)
 * @return		The calculated netmask or -1 on failure
 */
static int normalize_hostname(char *input_host, char *output_host)
{
int	netmask, bytes, bits = 0, found_wildcard = 0;
char	*p, *lasts, *tmp;
int	useorig = 0;

	output_host[0] = 0;
	bytes = 0;

	tmp = strdup(input_host);

	if (tmp == NULL) {
		return -1;
	}

	p = strtok_r(tmp, ".", &lasts);
	while (p != NULL)
	{

		if (strcmp(p, "%"))
		{
			if (! isdigit(*p))
				useorig = 1;

			strcat(output_host, p);
			bits += 8;
		}
		else if (bytes == 3)
		{
			found_wildcard = 1;
			strcat(output_host, "1");
		}
		else
		{
			found_wildcard = 1;
			strcat(output_host, "0");
		}
		bytes++;
		p = strtok_r(NULL, ".", &lasts);
		if (p)
			strcat(output_host, ".");
	}
	if (found_wildcard)
	{
		netmask = bits;
		while (bytes++ < 4)
		{
			if (bytes == 4)
			{
				strcat(output_host, ".1");
			}
			else
			{
				strcat(output_host, ".0");
			}
		}
	}
	else
		netmask = 32;

	if (useorig == 1)
	{
		netmask = 32;
		strcpy(output_host, input_host);
	}

	free(tmp);

	return netmask;
}

/**
 * Set read, write and connect timeout values for MySQL database connection.
 * 
 * @param handle		MySQL handle
 * @param read_timeout		Read timeout value in seconds
 * @param write_timeout		Write timeout value in seconds
 * @param connect_timeout	Connect timeout value in seconds
 * 
 * @return 0 if succeed, 1 if failed
 */
static int gw_mysql_set_timeouts(
	MYSQL* handle,
	int    read_timeout,
	int    write_timeout,
	int    connect_timeout)
{	
	int rc;
	
	if ((rc = mysql_options(handle, 
		MYSQL_OPT_READ_TIMEOUT, 
		(void *)&read_timeout)))
	{
		LOGIF(LE, (skygw_log_write_flush(
			LOGFILE_ERROR,
			"Error : failed to set read timeout for backend "
			"connection.")));
		goto retblock;
	}
	
	if ((rc = mysql_options(handle, 
			MYSQL_OPT_CONNECT_TIMEOUT, 
			(void *)&connect_timeout)))
	{
		LOGIF(LE, (skygw_log_write_flush(
			LOGFILE_ERROR,
			"Error : failed to set connect timeout for backend "
			"connection.")));
		goto retblock;
	}
	
	if ((rc = mysql_options(handle, 
			MYSQL_OPT_WRITE_TIMEOUT, 
			(void *)&write_timeout)))
	{
		LOGIF(LE, (skygw_log_write_flush(
			LOGFILE_ERROR,
			"Error : failed to set write timeout for backend "
			"connection.")));
		goto retblock;
	}
	
	retblock:
	return rc;
}

/*
 * Serialise a key for the dbusers hashtable to a file
 *
 * @param fd	File descriptor to write to
 * @param key	The key to write
 * @return 	0 on error, 1 if the key was written
 */
static int
dbusers_keywrite(int fd, void *key)
{
MYSQL_USER_HOST		*dbkey = (MYSQL_USER_HOST *)key;
int			tmp;

	tmp = strlen(dbkey->user);
	if (write(fd, &tmp, sizeof(tmp)) != sizeof(tmp))
		return 0;
	if (write(fd, dbkey->user, tmp) != tmp)
		return 0;
	if (write(fd, &dbkey->ipv4, sizeof(dbkey->ipv4)) != sizeof(dbkey->ipv4))
		return 0;
	if (write(fd, &dbkey->netmask, sizeof(dbkey->netmask)) != sizeof(dbkey->netmask))
		return 0;
	if (dbkey->resource)
	{
		tmp = strlen(dbkey->resource);
		if (write(fd, &tmp, sizeof(tmp)) != sizeof(tmp))
			return 0;
		if (write(fd, dbkey->resource, tmp) != tmp)
			return 0;
	}
	else		// NULL is valid, so represent with a length of -1
	{
		tmp = -1;
		if (write(fd, &tmp, sizeof(tmp)) != sizeof(tmp))
			return 0;
	}
	return 1;
}

/**
 * Serialise a value for the dbusers hashtable to a file
 *
 * @param fd	File descriptor to write to
 * @param value	The value to write
 * @return 	0 on error, 1 if the value was written
 */
static int
dbusers_valuewrite(int fd, void *value)
{
int			tmp;

	tmp = strlen(value);
	if (write(fd, &tmp, sizeof(tmp)) != sizeof(tmp))
		return 0;
	if (write(fd, value, tmp) != tmp)
		return 0;
	return 1;
}

/**
 * Unserialise a key for the dbusers hashtable from a file
 *
 * @param fd	File descriptor to read from
 * @return 	Pointer to the new key or NULL on error
 */
static void *
dbusers_keyread(int fd)
{
MYSQL_USER_HOST		*dbkey;
int			tmp;

	if ((dbkey = (MYSQL_USER_HOST *)malloc(sizeof(MYSQL_USER_HOST))) == NULL)
		return NULL;
	if (read(fd, &tmp, sizeof(tmp)) != sizeof(tmp))
	{
		free(dbkey);
		return NULL;
	}
	if ((dbkey->user = (char *)malloc(tmp + 1)) == NULL)
	{
		free(dbkey);
		return NULL;
	}
	if (read(fd, dbkey->user, tmp) != tmp)
	{
		free(dbkey->user);
		free(dbkey);
		return NULL;
	}
	dbkey->user[tmp] = 0;	// NULL Terminate
	if (read(fd, &dbkey->ipv4, sizeof(dbkey->ipv4)) != sizeof(dbkey->ipv4))
	{
		free(dbkey->user);
		free(dbkey);
		return NULL;
	}
	if (read(fd, &dbkey->netmask, sizeof(dbkey->netmask)) != sizeof(dbkey->netmask))
	{
		free(dbkey->user);
		free(dbkey);
		return NULL;
	}
	if (read(fd, &tmp, sizeof(tmp)) != sizeof(tmp))
	{
		free(dbkey->user);
		free(dbkey);
		return NULL;
	}
	if (tmp != -1)
	{
		if ((dbkey->resource = (char *)malloc(tmp + 1)) == NULL)
		{
			free(dbkey->user);
			free(dbkey);
			return NULL;
		}
		if (read(fd, dbkey->resource, tmp) != tmp)
		{
			free(dbkey->resource);
			free(dbkey->user);
			free(dbkey);
			return NULL;
		}
	}
	else		// NULL is valid, so represent with a length of -1
	{
		dbkey->resource = NULL;
	}
	return (void *)dbkey;
}

/**
 * Unserialise a value for the dbusers hashtable from a file
 *
 * @param fd	File descriptor to read from
 * @return 	Return the new value data or NULL on error
 */
static void *
dbusers_valueread(int fd)
{
char			*value;
int			tmp;

	if (read(fd, &tmp, sizeof(tmp)) != sizeof(tmp))
		return NULL;
	if ((value = (char *)malloc(tmp + 1)) == NULL)
		return NULL;
	if (read(fd, value, tmp) != tmp)
	{
		free(value);
		return NULL;
	}
	value[tmp] = 0;
	return (void *)value;
}

/**
 * Save the dbusers data to a hashtable file
 *
 * @param users		The hashtable that stores the user data
 * @param filename	The filename to save the data in
 * @return		The number of entries saved
 */
int
dbusers_save(USERS *users, char *filename)
{
	return hashtable_save(users->data, filename, dbusers_keywrite, dbusers_valuewrite);
}

/**
 * Load the dbusers data from a saved hashtable file
 *
 * @param users		The hashtable that stores the user data
 * @param filename	The filename to laod the data from
 * @return		The number of entries loaded
 */
int
dbusers_load(USERS *users, char *filename)
{
	return hashtable_load(users->data, filename, dbusers_keyread, dbusers_valueread);
}

/**
 * Check if the database name contains a wildcard character
 * @param str Database grant
 * @return 1 if the name contains the '%' wildcard character, 0 if it does not
 */
int wildcard_db_grant(char* str)
{
    char* ptr = str;

    while(ptr && *ptr != '\0')
    {
	if(*ptr == '%')
	    return 1;
	ptr++;
    }

    return 0;
}

/**
 *
 * @param users Pointer to USERS struct
 * @param name Username of the client
 * @param host Host address of the client
 * @param password Client password
 * @param anydb If the user has access to all databases
 * @param db Database, in wildcard form
 * @param hash Hashtable with all database names
 * @return number of unique grants generated from wildcard database name
 */
int add_wildcard_users(USERS *users, char* name, char* host, char* password, char* anydb, char* db, HASHTABLE* hash)
{
    HASHITERATOR* iter;
    HASHTABLE* ht = hash;
    char *restr,*ptr,*value;
    int len,err,rval = 0;
    char errbuf[1024];
    regex_t re;

    if(db == NULL || hash == NULL)
	return 0;

    if((restr = malloc(sizeof(char)*strlen(db)*2)) == NULL)
	return 0;
    
    strcpy(restr,db);

    len = strlen(restr);
    ptr = strchr(restr,'%');

    if(ptr == NULL)
    {
	free(restr);
	return 0;
    }

    while(ptr)
    {
	memmove(ptr+1,ptr,(len - (ptr - restr)) + 1);
	*ptr++ = '.';
	*ptr = '*';
	len = strlen(restr);
	ptr = strchr(restr,'%');
    }

    if((err = regcomp(&re,restr,REG_ICASE|REG_NOSUB)))
    {
	regerror(err,&re,errbuf,1024);
	skygw_log_write(LOGFILE_ERROR,"Error: Failed to compile regex "
		"when resolving wildcard database grants: %s",
		 errbuf);
	free(restr);
	return 0;
    }

    iter = hashtable_iterator(ht);

    while(iter && (value = hashtable_next(iter)))
    {
	if(regexec(&re,value,0,NULL,0) == 0)
	{
	    rval += add_mysql_users_with_host_ipv4(users, name, host, password, anydb, value);
	}
    }
    
    hashtable_iterator_free(iter);
    regfree(&re);
    free(restr);

    return rval;
}<|MERGE_RESOLUTION|>--- conflicted
+++ resolved
@@ -210,11 +210,7 @@
 	oldusers = service->users;
 
 	/* digest compare */
-<<<<<<< HEAD
-	if (oldusers && memcmp(oldusers->cksum, newusers->cksum, SHA_DIGEST_LENGTH) == 0) {
-=======
 	if (oldusers != NULL && memcmp(oldusers->cksum, newusers->cksum, SHA_DIGEST_LENGTH) == 0) {
->>>>>>> 2453b808
 		/* same data, nothing to do */
 		LOGIF(LD, (skygw_log_write_flush(
 			LOGFILE_DEBUG,
