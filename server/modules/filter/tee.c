/*
 * This file is distributed as part of MaxScale by MariaDB Corporation.  It is free
 * software: you can redistribute it and/or modify it under the terms of the
 * GNU General Public License as published by the Free Software Foundation,
 * version 2.
 *
 * This program is distributed in the hope that it will be useful, but WITHOUT
 * ANY WARRANTY; without even the implied warranty of MERCHANTABILITY or FITNESS
 * FOR A PARTICULAR PURPOSE.  See the GNU General Public License for more
 * details.
 *
 * You should have received a copy of the GNU General Public License along with
 * this program; if not, write to the Free Software Foundation, Inc., 51
 * Franklin Street, Fifth Floor, Boston, MA 02110-1301 USA.
 *
 * Copyright MariaDB Corporation Ab 2014
 */

/**
 * @file tee.c	A filter that splits the processing pipeline in two
 * @verbatim
 *
 * Conditionally duplicate requests and send the duplicates to another service
 * within MaxScale.
 *
 * Parameters
 * ==========
 *
 * service	The service to send the duplicates to
 * source	The source address to match in order to duplicate (optional)
 * match	A regular expression to match in order to perform duplication
 *		of the request (optional)
 * nomatch	A regular expression to match in order to prevent duplication
 *		of the request (optional)
 * user		A user name to match against. If present only requests that
 *		originate from this user will be duplciated (optional)
 *
 * Revision History
 * ================
 *
 * Date		Who		Description
 * 20/06/2014	Mark Riddoch	Initial implementation
 * 24/06/2014	Mark Riddoch	Addition of support for multi-packet queries
 * 12/12/2014	Mark Riddoch	Add support for otehr packet types
 *
 * @endverbatim
 */
#include <stdio.h>
#include <fcntl.h>
#include <filter.h>
#include <modinfo.h>
#include <modutil.h>
#include <skygw_utils.h>
#include <log_manager.h>
#include <sys/time.h>
#include <regex.h>
#include <string.h>
#include <service.h>
#include <router.h>
#include <dcb.h>
#include <sys/time.h>
#include <poll.h>

#define MYSQL_COM_QUIT 			0x01
#define MYSQL_COM_INITDB		0x02
#define MYSQL_COM_FIELD_LIST		0x04
#define MYSQL_COM_CHANGE_USER		0x11
#define MYSQL_COM_STMT_PREPARE		0x16
#define MYSQL_COM_STMT_EXECUTE		0x17
#define MYSQL_COM_STMT_SEND_LONG_DATA	0x18
#define MYSQL_COM_STMT_CLOSE		0x19
#define MYSQL_COM_STMT_RESET		0x1a

#define REPLY_TIMEOUT_SECOND 5
#define REPLY_TIMEOUT_MILLISECOND 1

static unsigned char required_packets[] = {
	MYSQL_COM_QUIT,
	MYSQL_COM_INITDB,
	MYSQL_COM_FIELD_LIST,
	MYSQL_COM_CHANGE_USER,
	MYSQL_COM_STMT_PREPARE,
	MYSQL_COM_STMT_EXECUTE,
	MYSQL_COM_STMT_SEND_LONG_DATA,
	MYSQL_COM_STMT_CLOSE,
	MYSQL_COM_STMT_RESET,
	0 };

/** Defined in log_manager.cc */
extern int            lm_enabled_logfiles_bitmask;
extern size_t         log_ses_count[];
extern __thread log_info_t tls_log_info;

MODULE_INFO 	info = {
	MODULE_API_FILTER,
	MODULE_GA,
	FILTER_VERSION,
	"A tee piece in the filter plumbing"
};

static char *version_str = "V1.0.0";

/*
 * The filter entry points
 */
static	FILTER	*createInstance(char **options, FILTER_PARAMETER **);
static	void	*newSession(FILTER *instance, SESSION *session);
static	void 	closeSession(FILTER *instance, void *session);
static	void 	freeSession(FILTER *instance, void *session);
static	void	setDownstream(FILTER *instance, void *fsession, DOWNSTREAM *downstream);
static	void	setUpstream(FILTER *instance, void *fsession, UPSTREAM *upstream);
static	int	routeQuery(FILTER *instance, void *fsession, GWBUF *queue);
static	int	clientReply(FILTER *instance, void *fsession, GWBUF *queue);
static	void	diagnostic(FILTER *instance, void *fsession, DCB *dcb);

static FILTER_OBJECT MyObject = {
    createInstance,
    newSession,
    closeSession,
    freeSession,
    setDownstream,
    setUpstream,
    routeQuery,
    clientReply,
    diagnostic,
};

/**
 * The instance structure for the TEE filter - this holds the configuration
 * information for the filter.
 */
typedef struct {
	SERVICE	*service;	/* The service to duplicate requests to */
	char	*source;	/* The source of the client connection */
	char	*userName;	/* The user name to filter on */
	char	*match;		/* Optional text to match against */
	regex_t	re;		/* Compiled regex text */
	char	*nomatch;	/* Optional text to match against for exclusion */
	regex_t	nore;		/* Compiled regex nomatch text */
} TEE_INSTANCE;

/**
 * The session structure for this TEE filter.
 * This stores the downstream filter information, such that the	
 * filter is able to pass the query on to the next filter (or router)
 * in the chain.
 *
 * It also holds the file descriptor to which queries are written.
 */
typedef struct {
	DOWNSTREAM	down;		/* The downstream filter */
    UPSTREAM    up;         /* The upstream filter */
    
    FILTER_DEF* dummy_filterdef;
	int		active;		/* filter is active? */
        int             waiting;        /* if the client is waiting for a reply */
        int             replies;        /* Number of queries received */
        int             min_replies;    /* Minimum number of replies to receive 
                                         * before forwarding the packet to the client*/
	DCB		*branch_dcb;	/* Client DCB for "branch" service */
	SESSION		*branch_session;/* The branch service session */
	int		n_duped;	/* Number of duplicated queries */
	int		n_rejected;	/* Number of rejected queries */
	int		residual;	/* Any outstanding SQL text */
	GWBUF*          tee_replybuf;	/* Buffer for reply */
        SPINLOCK        tee_lock;
} TEE_SESSION;

typedef struct orphan_session_tt
{
    SESSION* session;
    struct orphan_session_tt* next;
}orphan_session_t;

static orphan_session_t* allOrphans = NULL;

static SPINLOCK orphanLock;
static int packet_is_required(GWBUF *queue);
static int detect_loops(TEE_INSTANCE *instance, HASHTABLE* ht, SERVICE* session);

static int hkfn(
		void* key)
{
  if(key == NULL){
    return 0;
  }
  unsigned int hash = 0,c = 0;
  char* ptr = (char*)key;
  while((c = *ptr++)){
    hash = c + (hash << 6) + (hash << 16) - hash;
  }
  return *(int *)key;
}

static int hcfn(
	void* v1,
	void* v2)
{
  char* i1 = (char*) v1;
  char* i2 = (char*) v2;

  return strcmp(i1,i2);
}

/**
 * Implementation of the mandatory version entry point
 *
 * @return version string of the module
 */
char *
version()
{
	return version_str;
}

/**
 * The module initialisation routine, called when the module
 * is first loaded.
 */
void
ModuleInit()
{
    spinlock_init(&orphanLock);
}

/**
 * The module entry point routine. It is this routine that
 * must populate the structure that is referred to as the
 * "module object", this is a structure with the set of
 * external entry points for this module.
 *
 * @return The module object
 */
FILTER_OBJECT *
GetModuleObject()
{
	return &MyObject;
}

/**
 * Create an instance of the filter for a particular service
 * within MaxScale.
 * 
 * @param options	The options for this filter
 * @param params	The array of name/value pair parameters for the filter
 *
 * @return The instance data for this new instance
 */
static	FILTER	*
createInstance(char **options, FILTER_PARAMETER **params)
{
TEE_INSTANCE	*my_instance;
int		i;

	if ((my_instance = calloc(1, sizeof(TEE_INSTANCE))) != NULL)
	{
		if (options)
		{
			LOGIF(LE, (skygw_log_write_flush(LOGFILE_ERROR,
				"tee: The tee filter has been passed an option, "
				"this filter does not support any options.\n")));
		}
		my_instance->service = NULL;
		my_instance->source = NULL;
		my_instance->userName = NULL;
		my_instance->match = NULL;
		my_instance->nomatch = NULL;
		if (params)
		{
			for (i = 0; params[i]; i++)
			{
				if (!strcmp(params[i]->name, "service"))
				{
					if ((my_instance->service = service_find(params[i]->value)) == NULL)
					{
						LOGIF(LE, (skygw_log_write_flush(
							LOGFILE_ERROR,
							"tee: service '%s' "
							"not found.\n",
							params[i]->value)));
					}
				}
				else if (!strcmp(params[i]->name, "match"))
				{
					my_instance->match = strdup(params[i]->value);
				}
				else if (!strcmp(params[i]->name, "exclude"))
				{
					my_instance->nomatch = strdup(params[i]->value);
				}
				else if (!strcmp(params[i]->name, "source"))
					my_instance->source = strdup(params[i]->value);
				else if (!strcmp(params[i]->name, "user"))
					my_instance->userName = strdup(params[i]->value);
				else if (!filter_standard_parameter(params[i]->name))
				{
					LOGIF(LE, (skygw_log_write_flush(
						LOGFILE_ERROR,
						"tee: Unexpected parameter '%s'.\n",
						params[i]->name)));
				}
			}
		}
		if (my_instance->service == NULL)
		{
			free(my_instance->match);
			free(my_instance->source);
			free(my_instance);
			return NULL;
		}               

		if (my_instance->match &&
			regcomp(&my_instance->re, my_instance->match, REG_ICASE))
		{
			LOGIF(LE, (skygw_log_write_flush(LOGFILE_ERROR,
				"tee: Invalid regular expression '%s'"
				" for the match parameter.\n",
					my_instance->match)));
			free(my_instance->match);
			free(my_instance->source);
			free(my_instance);
			return NULL;
		}
		if (my_instance->nomatch &&
			regcomp(&my_instance->nore, my_instance->nomatch,
								REG_ICASE))
		{
			LOGIF(LE, (skygw_log_write_flush(LOGFILE_ERROR,
				"tee: Invalid regular expression '%s'"
				" for the nomatch paramter.\n",
					my_instance->match)));
			if (my_instance->match)
				regfree(&my_instance->re);
			free(my_instance->match);
			free(my_instance->source);
			free(my_instance);
			return NULL;
		}
	}
	return (FILTER *)my_instance;
}

/**
 * Associate a new session with this instance of the filter.
 *
 * Create the file to log to and open it.
 *
 * @param instance	The filter instance data
 * @param session	The session itself
 * @return Session specific data for this session
 */
static	void	*
newSession(FILTER *instance, SESSION *session)
{
TEE_INSTANCE	*my_instance = (TEE_INSTANCE *)instance;
TEE_SESSION	*my_session;
char		*remote, *userName;

	if (strcmp(my_instance->service->name, session->service->name) == 0)
	{
		LOGIF(LE, (skygw_log_write_flush(LOGFILE_ERROR,
			"Error : %s: Recursive use of tee filter in service.",
			session->service->name)));
		my_session = NULL;
		goto retblock;
	}
    
	HASHTABLE* ht = hashtable_alloc(100,hkfn,hcfn);
	bool is_loop = detect_loops(my_instance,ht,session->service);
	hashtable_free(ht);
	
	if(is_loop)
	{
		LOGIF(LE, (skygw_log_write_flush(LOGFILE_ERROR,
				"Error : %s: Recursive use of tee filter in service.",
				session->service->name)));
		my_session = NULL;
		goto retblock;
	}
    
	if ((my_session = calloc(1, sizeof(TEE_SESSION))) != NULL)
	{
		my_session->active = 1;
		my_session->residual = 0;
		spinlock_init(&my_session->tee_lock);
		if (my_instance->source &&
			(remote = session_get_remote(session)) != NULL)
		{
			if (strcmp(remote, my_instance->source))
			{
				my_session->active = 0;
				
				LOGIF(LE, (skygw_log_write_flush(
					LOGFILE_ERROR,
					"Warning : Tee filter is not active.")));
			}
		}
		userName = session_getUser(session);
		
		if (my_instance->userName && 
			userName && 
			strcmp(userName, my_instance->userName))
		{
			my_session->active = 0;
			
			LOGIF(LE, (skygw_log_write_flush(
				LOGFILE_ERROR,
				"Warning : Tee filter is not active.")));
		}
		
		if (my_session->active)
		{
			DCB*     dcb;
			SESSION* ses;
			FILTER_DEF* dummy;
                        UPSTREAM* dummy_upstream;
                        
			if ((dcb = dcb_clone(session->client)) == NULL)
			{
				freeSession(instance, (void *)my_session);
				my_session = NULL;
				
				LOGIF(LE, (skygw_log_write_flush(
					LOGFILE_ERROR,
					"Error : Creating client DCB for Tee "
					"filter failed. Terminating session.")));
				
				goto retblock;
			}
                        
                        if((dummy = filter_alloc("tee_dummy","tee_dummy")) == NULL)
                        {
                            dcb_close(dcb);
                            freeSession(instance, (void *)my_session);
                            my_session = NULL;
				LOGIF(LE, (skygw_log_write_flush(
					LOGFILE_ERROR,
					"Error :  tee: Allocating memory for "
                                        "dummy filter definition failed."
                                        " Terminating session.")));
				
				goto retblock;
                        }
                        
                        
                        
			if ((ses = session_alloc(my_instance->service, dcb)) == NULL)
			{
				dcb_close(dcb);
				freeSession(instance, (void *)my_session);
				my_session = NULL;
				LOGIF(LE, (skygw_log_write_flush(
					LOGFILE_ERROR,
					"Error : Creating client session for Tee "
					"filter failed. Terminating session.")));
				
				goto retblock;
			}
                        
                        ss_dassert(ses->ses_is_child);

                        dummy->obj = GetModuleObject();
                        dummy->filter = NULL;
                        

                        if((dummy_upstream = filterUpstream(
                                dummy, my_session, &ses->tail)) == NULL)
                        {
                            spinlock_acquire(&ses->ses_lock);
                            ses->state = SESSION_STATE_STOPPING;
                            spinlock_release(&ses->ses_lock);                            
                            
                            ses->service->router->closeSession(
                                ses->service->router_instance,
                                ses->router_session);
                            
                            ses->client = NULL;
                            dcb->session = NULL;
                            session_free(ses);
                            dcb_close(dcb);
                            freeSession(instance, (void *) my_session);
                            my_session = NULL;
                            LOGIF(LE, (skygw_log_write_flush(
                                        LOGFILE_ERROR,
                                        "Error : tee: Allocating memory for"
                                        "dummy upstream failed."
                                        " Terminating session.")));

                            goto retblock;
                        }
                        
                        ses->tail = *dummy_upstream;
                        my_session->min_replies = 2;
                        my_session->branch_session = ses;
                        my_session->branch_dcb = dcb;
                        my_session->dummy_filterdef = dummy;
                        free(dummy_upstream);
		}
	}
retblock:
	return my_session;
}

/**
 * Close a session with the filter, this is the mechanism
 * by which a filter may cleanup data structure etc.
 * In the case of the tee filter we need to close down the
 * "branch" session.
 *
 * @param instance	The filter instance data
 * @param session	The session being closed
 */
static	void 	
closeSession(FILTER *instance, void *session)
{
TEE_SESSION	*my_session = (TEE_SESSION *)session;
ROUTER_OBJECT	*router;
void		*router_instance, *rsession;
SESSION		*bsession;

	if (my_session->active)
	{
		if ((bsession = my_session->branch_session) != NULL)
		{
			CHK_SESSION(bsession);
			spinlock_acquire(&bsession->ses_lock);
			
			if (bsession->state != SESSION_STATE_STOPPING)
			{
				bsession->state = SESSION_STATE_STOPPING;
			}
			router = bsession->service->router;
			router_instance = bsession->service->router_instance;
			rsession = bsession->router_session;
			spinlock_release(&bsession->ses_lock);
			
			/** Close router session and all its connections */
			router->closeSession(router_instance, rsession);
		}
		/* No need to free the session, this is done as
		 * a side effect of closing the client DCB of the
		 * session.
		 */
                
		my_session->active = 0;
	}
}

/**
 * Free the memory associated with the session
 *
 * @param instance	The filter instance
 * @param session	The filter session
 */
static void
freeSession(FILTER *instance, void *session)
{
TEE_SESSION	*my_session = (TEE_SESSION *)session;
SESSION*	ses = my_session->branch_session;

	if (ses != NULL)
	{
		if (ses->state == SESSION_STATE_ROUTER_READY)
		{
			session_free(ses);
		}
		
		if (ses->state == SESSION_STATE_TO_BE_FREED)
		{
			/** Free branch router session */
			ses->service->router->freeSession(
				ses->service->router_instance,
				ses->router_session);
			/** Free memory of branch client session */
			ses->state = SESSION_STATE_FREE;
			free(ses);
			/** This indicates that branch session is not available anymore */
			my_session->branch_session = NULL;
		}
                else if(ses->state == SESSION_STATE_STOPPING)
                {
                    orphan_session_t* orphan;
                    if((orphan = malloc(sizeof(orphan_session_t))) == NULL)
                    {
                        skygw_log_write(LOGFILE_ERROR,"Error : Failed to "
                                "allocate memory for orphan session struct, "
                                "child session might leak memory.");
                    }else{
                        orphan->session = ses;
                        spinlock_acquire(&orphanLock);
                        orphan->next = allOrphans;
                        allOrphans = orphan;
                        spinlock_release(&orphanLock);
                    }
                    if(ses->refcount == 0)
                    {
                        ss_dassert(ses->refcount == 0 && ses->client == NULL);
                        ses->state = SESSION_STATE_TO_BE_FREED;
                    }
                }
	}
	if (my_session->dummy_filterdef)
	{
		filter_free(my_session->dummy_filterdef);
	}
	free(session);
        
        spinlock_acquire(&orphanLock);
        orphan_session_t *ptr = allOrphans, *finished = NULL,*tmp = NULL;
#ifdef SS_DEBUG
        int o_stopping = 0, o_ready = 0,o_freed = 0;
#endif
        while(ptr)
        {
            if(ptr->session->state == SESSION_STATE_TO_BE_FREED)
            {
                if(ptr == allOrphans)
                {
                    tmp = ptr;
                    allOrphans = ptr->next;
                }
                else
                {
                    tmp = allOrphans;
                    while(tmp && tmp->next != ptr)
                        tmp = tmp->next;
                    if(tmp)
                    {
                        tmp->next = ptr->next;
                        tmp = ptr;
                    }
                }
            }
#ifdef SS_DEBUG
            else if(ptr->session->state == SESSION_STATE_STOPPING)
            {
                o_stopping++;
            }
            else if(ptr->session->state == SESSION_STATE_ROUTER_READY)
            {
                o_ready++;
            }
#endif
            ptr = ptr->next;
            if(tmp)
            {
                tmp->next = finished;
                finished = tmp;
                tmp = NULL;
            }
        }
        
        spinlock_release(&orphanLock);

#ifdef SS_DEBUG
        if(o_stopping + o_ready > 0)
            skygw_log_write(LOGFILE_DEBUG,"tee.c: %d orphans in "
                    "SESSION_STATE_STOPPING, %d orphans in "
                    "SESSION_STATE_ROUTER_READY. ",o_stopping,o_ready);
#endif

        while(finished)
        {
#ifdef SS_DEBUG
            skygw_log_write(LOGFILE_DEBUG,"tee.c: %d orphans freed.",++o_freed);
#endif
            tmp = finished;
            finished = finished->next;

            tmp->session->service->router->freeSession(
				tmp->session->service->router_instance,
				tmp->session->router_session);

            tmp->session->state = SESSION_STATE_FREE;
            free(tmp->session);
            free(tmp);
        }
                        
       
        return;
}
/**
 * Set the downstream filter or router to which queries will be
 * passed from this filter.
 *
 * @param instance	The filter instance data
 * @param session	The filter session 
 * @param downstream	The downstream filter or router.
 */
static void
setDownstream(FILTER *instance, void *session, DOWNSTREAM *downstream)
{
    TEE_SESSION *my_session = (TEE_SESSION *) session;
    my_session->down = *downstream;
}

/**
 * Set the downstream filter or router to which queries will be
 * passed from this filter.
 *
 * @param instance	The filter instance data
 * @param session	The filter session 
 * @param downstream	The downstream filter or router.
 */
static void
setUpstream(FILTER *instance, void *session, UPSTREAM *upstream)
{
    TEE_SESSION *my_session = (TEE_SESSION *) session;
    my_session->up = *upstream;
}

/**
 * The routeQuery entry point. This is passed the query buffer
 * to which the filter should be applied. Once applied the
 * query should normally be passed to the downstream component
 * (filter or router) in the filter chain.
 *
 * If my_session->residual is set then duplicate that many bytes
 * and send them to the branch.
 *
 * If my_session->residual is zero then this must be a new request
 * Extract the SQL text if possible, match against that text and forward
 * the request. If the requets is not contained witin the packet we have
 * then set my_session->residual to the number of outstanding bytes
 *
 * @param instance	The filter instance data
 * @param session	The filter session
 * @param queue		The query data
 */
static	int	
routeQuery(FILTER *instance, void *session, GWBUF *queue)
{
TEE_INSTANCE	*my_instance = (TEE_INSTANCE *)instance;
TEE_SESSION	*my_session = (TEE_SESSION *)session;
char		*ptr;
int		length, rval, residual = 0;
GWBUF		*clone = NULL;

	if (my_session->branch_session && 
		my_session->branch_session->state == SESSION_STATE_ROUTER_READY)
	{
		if (my_session->residual)
		{
			clone = gwbuf_clone_all(queue);
			
			if (my_session->residual < GWBUF_LENGTH(clone))
			{
				GWBUF_RTRIM(clone, GWBUF_LENGTH(clone) - residual);
			}
			my_session->residual -= GWBUF_LENGTH(clone);
			
			if (my_session->residual < 0)
			{
				my_session->residual = 0;
			}
		}
		else if (my_session->active && (ptr = modutil_get_SQL(queue)) != NULL)
		{
			if ((my_instance->match == NULL ||
					regexec(&my_instance->re, ptr, 0, NULL, 0) == 0) &&
				(my_instance->nomatch == NULL ||
					regexec(&my_instance->nore,ptr,0,NULL, 0) != 0))
			{
				char	*dummy;

				length = modutil_MySQL_query_len(queue, &residual);
				clone = gwbuf_clone_all(queue);
				my_session->residual = residual;
			}
			free(ptr);
		}
		else if (packet_is_required(queue))
		{
			clone = gwbuf_clone_all(queue);
		}
	}
	/* Pass the query downstream */
<<<<<<< HEAD
	rval = my_session->down.routeQuery(
			my_session->down.instance,
			my_session->down.session, 
			queue);
=======

        my_session->replies = 0;
	rval = my_session->down.routeQuery(my_session->down.instance,
						my_session->down.session, 
						queue);
>>>>>>> ef19b9e7
	if (clone)
	{
		my_session->n_duped++;
                
		if (my_session->branch_session->state == SESSION_STATE_ROUTER_READY)
		{
                    SESSION_ROUTE_QUERY(my_session->branch_session, clone);                         
		}
		else
		{
			/** Close tee session */
			my_session->active = 0;
			LOGIF(LT, (skygw_log_write(
				LOGFILE_TRACE,
			      "Closed tee filter session.")));
			gwbuf_free(clone);
		}		
	}
	else
	{
		if (my_session->active) 
		{
			LOGIF(LT, (skygw_log_write(
				LOGFILE_TRACE,
				"Closed tee filter session.")));
			my_session->active = 0;
		}
		my_session->n_rejected++;
	}
	return rval;
}


/**
 * The clientReply entry point. This is passed the response buffer
 * to which the filter should be applied. Once processed the
 * query is passed to the upstream component
 * (filter or router) in the filter chain.
 *
 * @param instance	The filter instance data
 * @param session	The filter session
 * @param reply		The response data
 */
static int
clientReply (FILTER* instance, void *session, GWBUF *reply)
{
	int rc;
	TEE_SESSION *my_session = (TEE_SESSION *) session;

        spinlock_acquire(&my_session->tee_lock);
        
        ss_dassert(my_session->active);
	my_session->replies++;

	if (my_session->tee_replybuf == NULL && 
            instance != NULL)
	{
		my_session->tee_replybuf = reply;
	}
	else
	{
                gwbuf_free(reply);
	}
	
	if((my_session->branch_session == NULL ||
		my_session->replies >= my_session->min_replies) &&
                my_session->tee_replybuf != NULL)
	{
		rc = my_session->up.clientReply (
					my_session->up.instance,
					my_session->up.session, 
					my_session->tee_replybuf);
		my_session->replies = 0;
		my_session->tee_replybuf = NULL;
	}
	else
	{
		rc = 1;
	}

        spinlock_release(&my_session->tee_lock);
	return rc;
} 
/**
 * Diagnostics routine
 *
 * If fsession is NULL then print diagnostics on the filter
 * instance as a whole, otherwise print diagnostics for the
 * particular session.
 *
 * @param	instance	The filter instance
 * @param	fsession	Filter session, may be NULL
 * @param	dcb		The DCB for diagnostic output
 */
static	void
diagnostic(FILTER *instance, void *fsession, DCB *dcb)
{
TEE_INSTANCE	*my_instance = (TEE_INSTANCE *)instance;
TEE_SESSION	*my_session = (TEE_SESSION *)fsession;

	if (my_instance->source)
		dcb_printf(dcb, "\t\tLimit to connections from 		%s\n",
				my_instance->source);
	dcb_printf(dcb, "\t\tDuplicate statements to service		%s\n",
				my_instance->service->name);
	if (my_instance->userName)
		dcb_printf(dcb, "\t\tLimit to user			%s\n",
				my_instance->userName);
	if (my_instance->match)
		dcb_printf(dcb, "\t\tInclude queries that match		%s\n",
				my_instance->match);
	if (my_instance->nomatch)
		dcb_printf(dcb, "\t\tExclude queries that match		%s\n",
				my_instance->nomatch);
	if (my_session)
	{
		dcb_printf(dcb, "\t\tNo. of statements duplicated:	%d.\n",
			my_session->n_duped);
		dcb_printf(dcb, "\t\tNo. of statements rejected:	%d.\n",
			my_session->n_rejected);
	}
}

/**
 * Determine if the packet is a command that must be sent to the branch
 * to maintain the session consistancy. These are COM_INIT_DB,
 * COM_CHANGE_USER and COM_QUIT packets.
 *
 * @param queue		The buffer to check
 * @return 		non-zero if the packet should be sent to the branch
 */
static int
packet_is_required(GWBUF *queue)
{
uint8_t		*ptr;
int		i;

	ptr = GWBUF_DATA(queue);
	if (GWBUF_LENGTH(queue) > 4)
		for (i = 0; required_packets[i]; i++)
			if (ptr[4] == required_packets[i])
				return 1;
	return 0;
}

/**
 * Detects possible loops in the query cloning chain.
 */
int detect_loops(TEE_INSTANCE *instance,HASHTABLE* ht, SERVICE* service)
{
    SERVICE* svc = service;
    int i;

    if(ht == NULL)
    {
        return -1;
    }

    if(hashtable_add(ht,(void*)service->name,(void*)true) == 0)
    {
        return true;
    }
    
    for(i = 0;i<svc->n_filters;i++)
    {
        if(strcmp(svc->filters[i]->module,"tee") == 0)
        {
            /*
             * Found a Tee filter, recurse down its path
             * if the service name isn't already in the hashtable.
             */

            TEE_INSTANCE* ninst = (TEE_INSTANCE*)svc->filters[i]->filter;
            if(ninst == NULL)
            {
                /**
                 * This tee instance hasn't been initialized yet and full
                 * resolution of recursion cannot be done now.
                 */
                continue;
            }
            SERVICE* tgt = ninst->service;

            if(detect_loops((TEE_INSTANCE*)svc->filters[i]->filter,ht,tgt))
            {
                return true;
            }
                
        }
    }
    
    return false;
}<|MERGE_RESOLUTION|>--- conflicted
+++ resolved
@@ -775,18 +775,11 @@
 		}
 	}
 	/* Pass the query downstream */
-<<<<<<< HEAD
-	rval = my_session->down.routeQuery(
-			my_session->down.instance,
-			my_session->down.session, 
-			queue);
-=======
 
         my_session->replies = 0;
 	rval = my_session->down.routeQuery(my_session->down.instance,
 						my_session->down.session, 
 						queue);
->>>>>>> ef19b9e7
 	if (clone)
 	{
 		my_session->n_duped++;
@@ -801,7 +794,7 @@
 			my_session->active = 0;
 			LOGIF(LT, (skygw_log_write(
 				LOGFILE_TRACE,
-			      "Closed tee filter session.")));
+				"Closed tee filter session.")));
 			gwbuf_free(clone);
 		}		
 	}
