--- conflicted
+++ resolved
@@ -50,12 +50,9 @@
  *                                  for connection error and authentication failure.
  * 11/07/2016   Massimiliano Pinto  Added SSL backend support
  * 22/07/2016   Massimiliano Pinto  Added semi_sync replication support
-<<<<<<< HEAD
  * 24/08/2016   Massimiliano Pinto  Added slave notification via CS_WAIT_DATA new state
-=======
- * 16/08/2016   Massimiliano Pinto  Addition of Start Encription Event description
+ * 16/09/2016   Massimiliano Pinto  Addition of Start Encription Event description
  * 08/11/2016   Massimiliano Pinto  Added destroyInstance()
->>>>>>> 2b2d2cc6
  *
  * @endverbatim
  */
