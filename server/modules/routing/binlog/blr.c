/*
 * This file is distributed as part of MaxScale.  It is free
 * software: you can redistribute it and/or modify it under the terms of the
 * GNU General Public License as published by the Free Software Foundation,
 * version 2.
 *
 * This program is distributed in the hope that it will be useful, but WITHOUT
 * ANY WARRANTY; without even the implied warranty of MERCHANTABILITY or FITNESS
 * FOR A PARTICULAR PURPOSE.  See the GNU General Public License for more
 * details.
 *
 * You should have received a copy of the GNU General Public License along with
 * this program; if not, write to the Free Software Foundation, Inc., 51
 * Franklin Street, Fifth Floor, Boston, MA 02110-1301 USA.
 *
 * Copyright MariaDB Corporation Ab 2014-2015
 */

/**
 * @file blr.c - binlog router, allows MaxScale to act as an intermediatory for replication
 *
 * The binlog router is designed to be used in replication environments to
 * increase the replication fanout of a master server. It provides a transparant
 * mechanism to read the binlog entries for multiple slaves while requiring
 * only a single connection to the actual master to support the slaves.
 *
 * The current prototype implement is designed to support MySQL 5.6 and has
 * a number of limitations. This prototype is merely a proof of concept and
 * should not be considered production ready.
 *
 * @verbatim
 * Revision History
 *
 * Date		Who			Description
 * 02/04/2014	Mark Riddoch		Initial implementation
 * 17/02/2015	Massimiliano Pinto	Addition of slave port and username in diagnostics
 * 18/02/2015	Massimiliano Pinto	Addition of dcb_close in closeSession
 * 07/05/2015   Massimiliano Pinto      Addition of MariaDB 10 compatibility support
 * 12/06/2015   Massimiliano Pinto      Addition of MariaDB 10 events in diagnostics()
<<<<<<< HEAD
 * 09/09/2015   Martin Brampton         Modify error handler
 * 27/10/2015   Martin Brampton         Amend getCapabilities to return RCAP_TYPE_NO_RSESSION
=======
 * 29/06/2015	Massimiliano Pinto	Addition of master.ini for easy startup configuration
 *					If not found router goes into BLRM_UNCONFIGURED state.
 *					Cache dir is 'cache' under router->binlogdir.
 * 07/08/2015	Massimiliano Pinto	Addition of binlog check at startup if trx_safe is on
 * 21/08/2015	Massimiliano Pinto	Added support for new config options:
 *					master_uuid, master_hostname, master_version
 *					If set those values are sent to slaves instead of
 *					saved master responses
 * 23/08/2015	Massimiliano Pinto	Added strerror_r
 * 30/09/2015	Massimiliano Pinto	Addition of send_slave_heartbeat option
 * 23/10/2015	Markus Makela		Added current_safe_event
>>>>>>> 43c7ccdd
 *
 * @endverbatim
 */
#include <stdio.h>
#include <stdlib.h>
#include <string.h>
#include <ctype.h>
#include <time.h>
#include <service.h>
#include <server.h>
#include <router.h>
#include <atomic.h>
#include <spinlock.h>
#include <blr.h>
#include <dcb.h>
#include <spinlock.h>
#include <housekeeper.h>
#include <time.h>

#include <skygw_types.h>
#include <skygw_utils.h>
#include <log_manager.h>

#include <mysql_client_server_protocol.h>
#include <ini.h>
#include <sys/stat.h>

static char *version_str = "V2.0.0";

/* The router entry points */
static	ROUTER	*createInstance(SERVICE *service, char **options);
static	void	*newSession(ROUTER *instance, SESSION *session);
static	void 	closeSession(ROUTER *instance, void *router_session);
static	void 	freeSession(ROUTER *instance, void *router_session);
static	int	routeQuery(ROUTER *instance, void *router_session, GWBUF *queue);
static	void	diagnostics(ROUTER *instance, DCB *dcb);
static  void    clientReply(
        ROUTER  *instance,
        void    *router_session,
        GWBUF   *queue,
        DCB     *backend_dcb);
static  void    errorReply(
        ROUTER  *instance,
        void    *router_session,
        GWBUF   *message,
        DCB     *backend_dcb,
        error_action_t     action,
	bool	*succp);

static  uint8_t getCapabilities (ROUTER* inst, void* router_session);
static int blr_handler_config(void *userdata, const char *section, const char *name, const char *value);
static int blr_handle_config_item(const char *name, const char *value, ROUTER_INSTANCE *inst);
static int blr_set_service_mysql_user(SERVICE *service);
int blr_load_dbusers(ROUTER_INSTANCE *router);
int blr_save_dbusers(ROUTER_INSTANCE *router);
static int blr_check_binlog(ROUTER_INSTANCE *router);
extern void blr_cache_read_master_data(ROUTER_INSTANCE *router);
extern char *decryptPassword(char *crypt);
extern char *create_hex_sha1_sha1_passwd(char *passwd);
extern int blr_read_events_all_events(ROUTER_INSTANCE *router, int fix, int debug);
void blr_master_close(ROUTER_INSTANCE *);
char * blr_last_event_description(ROUTER_INSTANCE *router);
extern int MaxScaleUptime();
static  uint8_t getCapabilities (ROUTER* inst, void* router_session);
char	*blr_get_event_description(ROUTER_INSTANCE *router, uint8_t event);

/** The module object definition */
static ROUTER_OBJECT MyObject = {
    createInstance,
    newSession,
    closeSession,
    freeSession,
    routeQuery,
    diagnostics,
    clientReply,
    errorReply,
    getCapabilities
};

static void	stats_func(void *);

static bool rses_begin_locked_router_action(ROUTER_SLAVE *);
static void rses_end_locked_router_action(ROUTER_SLAVE *);
void my_uuid_init(ulong seed1, ulong seed2);
void my_uuid(unsigned char *guid);
GWBUF *blr_cache_read_response(ROUTER_INSTANCE *router, char *response);

static SPINLOCK	instlock;
static ROUTER_INSTANCE *instances;

/**
 * Implementation of the mandatory version entry point
 *
 * @return version string of the module
 */
char *
version()
{
	return version_str;
}

/**
 * The module initialisation routine, called when the module
 * is first loaded.
 */
void
ModuleInit()
{
        LOGIF(LM, (skygw_log_write(
                           LOGFILE_MESSAGE,
                           "Initialise binlog router module %s.\n", version_str)));
        spinlock_init(&instlock);
	instances = NULL;
}

/**
 * The module entry point routine. It is this routine that
 * must populate the structure that is referred to as the
 * "module object", this is a structure with the set of
 * external entry points for this module.
 *
 * @return The module object
 */
ROUTER_OBJECT *
GetModuleObject()
{
	return &MyObject;
}

/**
 * Create an instance of the router for a particular service
 * within MaxScale.
 *
 * The process of creating the instance causes the router to register
 * with the master server and begin replication of the binlogs from
 * the master server to MaxScale.
 * 
 * @param service	The service this router is being create for
 * @param options	An array of options for this query router
 *
 * @return The instance data for this new instance
 */
static	ROUTER	*
createInstance(SERVICE *service, char **options)
{
ROUTER_INSTANCE	*inst;
char		*value;
int		i;
unsigned char	*defuuid;
char		path[PATH_MAX+1] = "";
char		filename[PATH_MAX+1] = "";
int		rc = 0;
char		task_name[BLRM_TASK_NAME_LEN+1] = "";

	if(service->credentials.name == NULL ||
	   service->credentials.authdata == NULL)
	{
	    skygw_log_write(LE,"%s: Error: Service is missing user credentials."
		    " Add the missing username or passwd parameter to the service.",
			    service->name);
	    return NULL;
	}

	if(options == NULL || options[0] == NULL)
	{
	    skygw_log_write(LE,
		     "%s: Error: No router options supplied for binlogrouter",
		     service->name);
	    return NULL;
	}

	/*
	 * We only support one server behind this router, since the server is
	 * the master from which we replicate binlog records. Therefore check
	 * that only one server has been defined.
	 */
	if (service->dbref != NULL)
	{
		LOGIF(LE, (skygw_log_write_flush(LOGFILE_ERROR,
			"%s: Warning: backend database server is provided by master.ini file "
			"for use with the binlog router."
			" Server section is no longer required.",
			service->name)));

		server_free(service->dbref->server);
		free(service->dbref);
		service->dbref = NULL;
	}

	if ((inst = calloc(1, sizeof(ROUTER_INSTANCE))) == NULL) {
		LOGIF(LE, (skygw_log_write_flush(LOGFILE_ERROR,
			"%s: Error: failed to allocate memory for router instance.",
			service->name)));

		return NULL;
	}

	memset(&inst->stats, 0, sizeof(ROUTER_STATS));
	memset(&inst->saved_master, 0, sizeof(MASTER_RESPONSES));

	inst->service = service;
	spinlock_init(&inst->lock);
	inst->files = NULL;
	spinlock_init(&inst->fileslock);
	spinlock_init(&inst->binlog_lock);

	inst->binlog_fd = -1;
	inst->master_chksum = true;
	inst->master_uuid = NULL;

	inst->master_state = BLRM_UNCONFIGURED;
	inst->master = NULL;
	inst->client = NULL;

	inst->low_water = DEF_LOW_WATER;
	inst->high_water = DEF_HIGH_WATER;
	inst->initbinlog = 0;
	inst->short_burst = DEF_SHORT_BURST;
	inst->long_burst = DEF_LONG_BURST;
	inst->burst_size = DEF_BURST_SIZE;
	inst->retry_backoff = 1;
	inst->binlogdir = NULL;
	inst->heartbeat = BLR_HEARTBEAT_DEFAULT_INTERVAL;
	inst->mariadb10_compat = false;

	inst->user = strdup(service->credentials.name);
	inst->password = strdup(service->credentials.authdata);

	inst->m_errno = 0;
	inst->m_errmsg = NULL;

	inst->trx_safe = 1;
	inst->pending_transaction = 0;
	inst->last_safe_pos = 0;

	inst->set_master_version = NULL;
	inst->set_master_hostname = NULL;
	inst->set_master_uuid = NULL;
	inst->set_master_server_id = NULL;
	inst->send_slave_heartbeat = 0;

	inst->serverid = 0;

	my_uuid_init((ulong)rand()*12345,12345);
	if ((defuuid = (unsigned char *)malloc(20)) != NULL)
	{
		my_uuid(defuuid);
		if ((inst->uuid = (char *)malloc(38)) != NULL)
			sprintf(inst->uuid,
			        "%02hhx%02hhx%02hhx%02hhx-"
			        "%02hhx%02hhx-"
			        "%02hhx%02hhx-"
			        "%02hhx%02hhx-"
			        "%02hhx%02hhx%02hhx%02hhx%02hhx%02hhx",
			        defuuid[0], defuuid[1], defuuid[2], defuuid[3],
			        defuuid[4], defuuid[5], defuuid[6], defuuid[7],
			        defuuid[8], defuuid[9], defuuid[10], defuuid[11],
			        defuuid[12], defuuid[13], defuuid[14], defuuid[15]);
	}

	/*
	 * Process the options.
	 * We have an array of attribute values passed to us that we must
	 * examine. Supported attributes are:
	 *	uuid=
	 *	server-id=
	 *	user=
	 *	password=
	 *	master-id=
	 *	filestem=
	 *	lowwater=
	 *	highwater=
	 */
	if (options)
	{
		for (i = 0; options[i]; i++)
		{
			if ((value = strchr(options[i], '=')) == NULL)
			{
                            LOGIF(LE, (skygw_log_write(
				LOGFILE_ERROR, "Warning : Unsupported router "
					"option %s for binlog router.",
					options[i])));
			}
			else
			{
				*value = 0;
				value++;
				if (strcmp(options[i], "uuid") == 0)
				{
					inst->uuid = strdup(value);
				}
				else if ( (strcmp(options[i], "server_id") == 0) || (strcmp(options[i], "server-id") == 0) )
				{
					inst->serverid = atoi(value);
					if (strcmp(options[i], "server-id") == 0) {
						LOGIF(LE, (skygw_log_write_flush(
							LOGFILE_ERROR,
							"WARNING: Configuration setting '%s' in router_options is deprecated"
							" and will be removed in a later version of MaxScale. "
							"Please use the new setting '%s' instead.",
							"server-id", "server_id")));
					}

					if (inst->serverid <= 0) {
						LOGIF(LE, (skygw_log_write_flush(
							LOGFILE_ERROR,
							"Error : Service %s, invalid server-id '%s'. "
							"Please configure it with a unique positive integer value (1..2^32-1)",
							service->name, value)));

						free(inst);
						return NULL;
					}
				}
				else if (strcmp(options[i], "user") == 0)
				{
					inst->user = strdup(value);
				}
				else if (strcmp(options[i], "password") == 0)
				{
					inst->password = strdup(value);
				}
				else if (strcmp(options[i], "passwd") == 0)
				{
					inst->password = strdup(value);
				}
				else if ( (strcmp(options[i], "master_id") == 0) || (strcmp(options[i], "master-id") == 0) )
				{
					int master_id = atoi(value);
					if (master_id > 0) {
						inst->masterid = master_id;
						inst->set_master_server_id = strdup(value);
					}
					if (strcmp(options[i], "master-id") == 0) {
						LOGIF(LE, (skygw_log_write_flush(
							LOGFILE_ERROR,
							"WARNING: Configuration setting '%s' in router_options is deprecated"
							" and will be removed in a later version of MaxScale. "
							"Please use the new setting '%s' instead.",
							"master-id", "master_id")));
					}
				}
				else if (strcmp(options[i], "master_uuid") == 0)
				{
					inst->set_master_uuid = strdup(value);
					inst->master_uuid = inst->set_master_uuid;
				}
				else if (strcmp(options[i], "master_version") == 0)
				{
					inst->set_master_version = strdup(value);
				}
				else if (strcmp(options[i], "master_hostname") == 0)
				{
					inst->set_master_hostname = strdup(value);
				}
				else if (strcmp(options[i], "mariadb10-compatibility") == 0)
				{
					inst->mariadb10_compat = config_truth_value(value);
				}
				else if (strcmp(options[i], "filestem") == 0)
				{
					inst->fileroot = strdup(value);
				}
				else if (strcmp(options[i], "file") == 0)
				{
					inst->initbinlog = atoi(value);
				}
				else if (strcmp(options[i], "transaction_safety") == 0)
				{
					inst->trx_safe = config_truth_value(value);
				}
				else if (strcmp(options[i], "lowwater") == 0)
				{
					inst->low_water = atoi(value);
				}
				else if (strcmp(options[i], "highwater") == 0)
				{
					inst->high_water = atoi(value);
				}
				else if (strcmp(options[i], "shortburst") == 0)
				{
					inst->short_burst = atoi(value);
				}
				else if (strcmp(options[i], "longburst") == 0)
				{
					inst->long_burst = atoi(value);
				}
				else if (strcmp(options[i], "burstsize") == 0)
				{
					unsigned long size = atoi(value);
					char	*ptr = value;
					while (*ptr && isdigit(*ptr))
						ptr++;
					switch (*ptr)
					{
					case 'G':
					case 'g':
						size = size * 1024 * 1000 * 1000;
						break;
					case 'M':
					case 'm':
						size = size * 1024 * 1000;
						break;
					case 'K':
					case 'k':
						size = size * 1024;
						break;
					}
					inst->burst_size = size;
					
				}
				else if (strcmp(options[i], "heartbeat") == 0)
				{
					int h_val = (int)strtol(value, NULL, 10);

					if (h_val <= 0 || (errno == ERANGE)) {
						LOGIF(LE, (skygw_log_write_flush(
							LOGFILE_ERROR,
							"Warning : invalid heartbeat period %s."
							" Setting it to default value %d.",
							value, inst->heartbeat )));
					} else {
						inst->heartbeat = h_val;
					}
				}
				else if (strcmp(options[i], "send_slave_heartbeat") == 0)
				{
					inst->send_slave_heartbeat = config_truth_value(value);
				}
				else if (strcmp(options[i], "binlogdir") == 0)
				{
					inst->binlogdir = strdup(value);
				}
				else
				{
					LOGIF(LE, (skygw_log_write(
						LOGFILE_ERROR,
						"Warning : Unsupported router "
						"option %s for binlog router.",
						options[i])));
				}
			}
		}
	}
	else
	{
		LOGIF(LE, (skygw_log_write(
			LOGFILE_ERROR, "%s: Error: No router options supplied for binlogrouter",
				service->name)));
	}

	if (inst->fileroot == NULL)
		inst->fileroot = strdup(BINLOG_NAME_ROOT);
	inst->active_logs = 0;
	inst->reconnect_pending = 0;
	inst->handling_threads = 0;
	inst->rotating = 0;
	inst->residual = NULL;
	inst->slaves = NULL;
	inst->next = NULL;
	inst->lastEventTimestamp = 0;

	inst->binlog_position = 0;
	inst->current_pos = 0;
	inst->current_safe_event = 0;

	strcpy(inst->binlog_name, "");
	strcpy(inst->prevbinlog, "");

	if ((inst->binlogdir == NULL) || (inst->binlogdir != NULL && !strlen(inst->binlogdir))) {
		skygw_log_write_flush(LOGFILE_ERROR,
			"Error : Service %s, binlog directory is not specified",
			service->name);
		free(inst);
		return NULL;
	}

	if (inst->serverid <= 0) {
		skygw_log_write_flush(LOGFILE_ERROR,
			"Error : Service %s, server-id is not configured. Please configure it with a unique positive integer value (1..2^32-1)",
			service->name, inst->serverid);
		free(inst);
		return NULL;
	}

	/**
	 * If binlogdir is not found create it
	 * On failure don't start the instance
	 */
	if (access(inst->binlogdir, R_OK) == -1) {
		int mkdir_rval;
		mkdir_rval = mkdir(inst->binlogdir, 0700);
		if (mkdir_rval == -1) {
			char err_msg[STRERROR_BUFLEN];
			skygw_log_write_flush(LOGFILE_ERROR,
				"Error : Service %s, Failed to create binlog directory '%s': [%d] %s",
				service->name,
				inst->binlogdir,
				errno,
				strerror_r(errno, err_msg, sizeof(err_msg)));

			free(inst);
			return NULL;
		}
	}

	/* Allocate dbusers for this router here instead of serviceStartPort() */
	if (service->users == NULL) {
		service->users = (void *)mysql_users_alloc();
		if (service->users == NULL) {
			LOGIF(LE, (skygw_log_write_flush(LOGFILE_ERROR,
				"%s: Error allocating dbusers in createInstance",
				inst->service->name)));

			free(inst);
			return NULL;
		}
	}

	/* Dynamically allocate master_host server struct, not written in anyfile */
	if (service->dbref == NULL) {
		SERVICE *service = inst->service;
		SERVER *server;
		server = server_alloc("_none_", "MySQLBackend", (int)3306);
		if (server == NULL) {
			LOGIF(LE, (skygw_log_write_flush(LOGFILE_ERROR,
				"%s: Error for server_alloc in createInstance",
				inst->service->name)));
			if (service->users) {
				users_free(service->users);
			}

			free(inst);
			return NULL;
		}
		server_set_unique_name(server, "binlog_router_master_host");
		serviceAddBackend(service, server);
	}

	/*
	 * Check for master.ini file with master connection details
	 * If not found a CHANGE MASTER TO is required via mysqsl client.
	 * Use START SLAVE for replication startup.
	 *
	 * If existent master.ini will be used for
	 * automatic master replication start phase
	 */

	strncpy(path, inst->binlogdir, PATH_MAX);
	snprintf(filename,PATH_MAX, "%s/master.ini", path);

	rc = ini_parse(filename, blr_handler_config, inst);

	LOGIF(LT, (skygw_log_write_flush(LOGFILE_TRACE,
		"%s: %s parse result is %d",
		inst->service->name,
		filename,
		rc)));

	/*
	 * retcode:
	 * -1 file not found, 0 parsing ok, > 0 error parsing the content
	 */

	if (rc != 0) {
		if (rc == -1) {
			LOGIF(LE, (skygw_log_write_flush(LOGFILE_ERROR,
				"%s: master.ini file not found in %s."
				" Master registration cannot be started."
				" Configure with CHANGE MASTER TO ...",
				inst->service->name, inst->binlogdir)));
		} else {
			LOGIF(LE, (skygw_log_write_flush(LOGFILE_ERROR,
				"%s: master.ini file with errors in %s."
				" Master registration cannot be started."
				" Fix errors in it or configure with CHANGE MASTER TO ...",
				inst->service->name, inst->binlogdir)));
		}
	
		/* Set service user or load db users */
		blr_set_service_mysql_user(inst->service);

	} else {
		inst->master_state = BLRM_UNCONNECTED;

		/* Try loading dbusers */
		blr_load_dbusers(inst);
	}

	/**
	 * Initialise the binlog router 
	 */
	if (inst->master_state == BLRM_UNCONNECTED) {

	 	/* Read any cached response messages */
		blr_cache_read_master_data(inst);

		/* Find latest binlog file or create a new one (000001) */
		if (blr_file_init(inst) == 0)
		{
			LOGIF(LE, (skygw_log_write_flush(
				LOGFILE_ERROR,
				"%s: Service not started due to lack of binlog directory %s",
				service->name,
				inst->binlogdir)));

			if (service->users) {
				users_free(service->users);
			}

			if (service->dbref && service->dbref->server) {
				server_free(service->dbref->server);
				free(service->dbref);
			}

			free(inst);
			return NULL;
		}
	}

	/**
	 * We have completed the creation of the instance data, so now
	 * insert this router instance into the linked list of routers
	 * that have been created with this module.
	 */
	spinlock_acquire(&instlock);
	inst->next = instances;
	instances = inst;
	spinlock_release(&instlock);

	/*
	 * Initialise the binlog cache for this router instance
	 */
	blr_init_cache(inst);

	/*
	 * Add tasks for statistic computation
	 */
	snprintf(task_name, BLRM_TASK_NAME_LEN, "%s stats", service->name);
	hktask_add(task_name, stats_func, inst, BLR_STATS_FREQ);

	/* Log whether the transaction safety option value is on*/
	if (inst->trx_safe) {
		LOGIF(LT, (skygw_log_write_flush(
			LOGFILE_TRACE,
			"%s: Service has transaction safety option set to ON",
			service->name)));
	}

	/**
	 * Check whether replication can be started
	 */
	if (inst->master_state == BLRM_UNCONNECTED) {
		/* Check current binlog */
		LOGIF(LM, (skygw_log_write_flush(
			LOGFILE_MESSAGE, "Validating binlog file '%s' ...",
			inst->binlog_name)));

		if (inst->trx_safe && !blr_check_binlog(inst)) {
			/* Don't start replication, just return */
			return (ROUTER *)inst;
		}

		if (!inst->trx_safe) {
			LOGIF(LT, (skygw_log_write_flush(
				LOGFILE_TRACE,
				"Current binlog file is %s, current pos is %lu\n",
				inst->binlog_name, inst->binlog_position)));
		} else {
			LOGIF(LT, (skygw_log_write_flush(
				LOGFILE_TRACE,
				"Current binlog file is %s, safe pos %lu, current pos is %lu\n",
				inst->binlog_name, inst->binlog_position, inst->current_pos)));
		}

		/* Start replication from master server */
		blr_start_master(inst);
	}

	return (ROUTER *)inst;
}

/**
 * Associate a new session with this instance of the router.
 *
 * In the case of the binlog router a new session equates to a new slave
 * connecting to MaxScale and requesting binlog records. We need to go
 * through the slave registration process for this new slave.
 *
 * @param instance	The router instance data
 * @param session	The session itself
 * @return Session specific data for this session
 */
static	void	*
newSession(ROUTER *instance, SESSION *session)
{
ROUTER_INSTANCE		*inst = (ROUTER_INSTANCE *)instance;
ROUTER_SLAVE		*slave;

        LOGIF(LD, (skygw_log_write_flush(
                LOGFILE_DEBUG,
                "binlog router: %lu [newSession] new router session with "
                "session %p, and inst %p.",
                pthread_self(),
                session,
                inst)));


	if ((slave = (ROUTER_SLAVE *)calloc(1, sizeof(ROUTER_SLAVE))) == NULL)
	{
		LOGIF(LE, (skygw_log_write_flush(
			LOGFILE_ERROR,
			"Insufficient memory to create new slave session for binlog router")));
                return NULL;
	}

#if defined(SS_DEBUG)
        slave->rses_chk_top = CHK_NUM_ROUTER_SES;
        slave->rses_chk_tail = CHK_NUM_ROUTER_SES;
#endif

	memset(&slave->stats, 0, sizeof(SLAVE_STATS));
	atomic_add(&inst->stats.n_slaves, 1);
	slave->state = BLRS_CREATED;		/* Set initial state of the slave */
	slave->cstate = 0;
	slave->pthread = 0;
	slave->overrun = 0;
	slave->uuid = NULL;
	slave->hostname = NULL;
        spinlock_init(&slave->catch_lock);
	slave->dcb = session->client;
	slave->router = inst;
	slave->file = NULL;
	strcpy(slave->binlogfile, "unassigned");
	slave->connect_time = time(0);
	slave->lastEventTimestamp = 0;
	slave->mariadb10_compat = false;
	slave->heartbeat = 0;
	slave->lastEventReceived = 0;

	/**
         * Add this session to the list of active sessions.
         */
	spinlock_acquire(&inst->lock);
	slave->next = inst->slaves;
	inst->slaves = slave;
	spinlock_release(&inst->lock);

        CHK_CLIENT_RSES(slave);
                
	return (void *)slave;
}

/**
 * The session is no longer required. Shutdown all operation and free memory
 * associated with this session. In this case a single session is associated
 * to a slave of MaxScale. Therefore this is called when that slave is no
 * longer active and should remove of reference to that slave, free memory
 * and prevent any further forwarding of binlog records to that slave.
 *
 * Parameters:
 * @param router_instance	The instance of the router
 * @param router_cli_ses 	The particular session to free
 *
 */
static void freeSession(
        ROUTER* router_instance,
        void*   router_client_ses)
{
ROUTER_INSTANCE 	*router = (ROUTER_INSTANCE *)router_instance;
ROUTER_SLAVE		*slave = (ROUTER_SLAVE *)router_client_ses;
int			prev_val;
        
        prev_val = atomic_add(&router->stats.n_slaves, -1);
        ss_dassert(prev_val > 0);
        
	/*
	 * Remove the slave session form the list of slaves that are using the
	 * router currently.
	 */
	spinlock_acquire(&router->lock);
	if (router->slaves == slave) {
		router->slaves = slave->next;
        } else {
		ROUTER_SLAVE *ptr = router->slaves;
                
		while (ptr != NULL && ptr->next != slave) {
			ptr = ptr->next;
                }
                
		if (ptr != NULL) {
			ptr->next = slave->next;
                }
	}
	spinlock_release(&router->lock);

        LOGIF(LD, (skygw_log_write_flush(
                LOGFILE_DEBUG,
                "%lu [freeSession] Unlinked router_client_session %p from "
                "router %p. Connections : %d. ",
                pthread_self(),
                slave,
                router,
                prev_val-1)));

	if (slave->hostname)
		free(slave->hostname);
	if (slave->user)
		free(slave->user);
	if (slave->passwd)
		free(slave->passwd);
        free(slave);
}


/**
 * Close a session with the router, this is the mechanism
 * by which a router may cleanup data structure etc.
 *
 * @param instance		The router instance data
 * @param router_session	The session being closed
 */
static	void 	
closeSession(ROUTER *instance, void *router_session)
{
ROUTER_INSTANCE	 *router = (ROUTER_INSTANCE *)instance;
ROUTER_SLAVE	 *slave = (ROUTER_SLAVE *)router_session;

	if (slave == NULL)
	{
		/*
		 * We must be closing the master session.
		 */
		LOGIF(LM, (skygw_log_write_flush(
			LOGFILE_MESSAGE,
			"%s: Master %s disconnected after %ld seconds. "
			"%d events read,",
			router->service->name, router->service->dbref->server->name,
			time(0) - router->connect_time, router->stats.n_binlogs_ses)));
        	LOGIF(LE, (skygw_log_write_flush(
			LOGFILE_ERROR,
			"Binlog router close session with master server %s",
			router->service->dbref->server->unique_name)));
		blr_master_reconnect(router);
		return;
	}
        CHK_CLIENT_RSES(slave);

        /**
         * Lock router client session for secure read and update.
         */
        if (rses_begin_locked_router_action(slave))
        {
		/* decrease server registered slaves counter */
		atomic_add(&router->stats.n_registered, -1);

		if (slave->state > 0) {
			LOGIF(LM, (skygw_log_write_flush(
				LOGFILE_MESSAGE,
				"%s: Slave %s, server id %d, disconnected after %ld seconds. "
				"%d SQL commands, %d events sent (%lu bytes), binlog '%s', last position %lu",
				router->service->name, slave->dcb->remote,
				slave->serverid,
				time(0) - slave->connect_time,
				slave->stats.n_queries,
				slave->stats.n_events,
				slave->stats.n_bytes,
				slave->binlogfile,
				(unsigned long)slave->binlog_pos)));
		} else {
			LOGIF(LM, (skygw_log_write_flush(
				LOGFILE_MESSAGE,
				"%s: Slave %s, server id %d, disconnected after %ld seconds. "
				"%d SQL commands",
				router->service->name, slave->dcb->remote,
				slave->serverid,
				time(0) - slave->connect_time,
				slave->stats.n_queries)));
		}

		/*
		 * Mark the slave as unregistered to prevent the forwarding
		 * of any more binlog records to this slave.
		 */
		slave->state = BLRS_UNREGISTERED;

		if (slave->file)
			blr_close_binlog(router, slave->file);

                /* Unlock */
                rses_end_locked_router_action(slave);

		/**
		 * Close the slave server connection
		 */
                if (slave->dcb != NULL) {
                        CHK_DCB(slave->dcb);
                        dcb_close(slave->dcb);
                }
        }
}

/**
 * We have data from the client, this is likely to be packets related to
 * the registration of the slave to receive binlog records. Unlike most
 * MaxScale routers there is no forwarding to the backend database, merely
 * the return of either predefined server responses that have been cached
 * or binlog records.
 *
 * @param instance		The router instance
 * @param router_session	The router session returned from the newSession call
 * @param queue			The queue of data buffers to route
 * @return The number of bytes sent
 */
static	int	
routeQuery(ROUTER *instance, void *router_session, GWBUF *queue)
{
ROUTER_INSTANCE	*router = (ROUTER_INSTANCE *)instance;
ROUTER_SLAVE	 *slave = (ROUTER_SLAVE *)router_session;
       
	return blr_slave_request(router, slave, queue);
}

static char *event_names[] = {
	"Invalid", "Start Event V3", "Query Event", "Stop Event", "Rotate Event",
	"Integer Session Variable", "Load Event", "Slave Event", "Create File Event",
	"Append Block Event", "Exec Load Event", "Delete File Event",
	"New Load Event", "Rand Event", "User Variable Event", "Format Description Event",
	"Transaction ID Event (2 Phase Commit)", "Begin Load Query Event",
	"Execute Load Query Event", "Table Map Event", "Write Rows Event (v0)",
	"Update Rows Event (v0)", "Delete Rows Event (v0)", "Write Rows Event (v1)",
	"Update Rows Event (v1)", "Delete Rows Event (v1)", "Incident Event",
	"Heartbeat Event", "Ignorable Event", "Rows Query Event", "Write Rows Event (v2)",
	"Update Rows Event (v2)", "Delete Rows Event (v2)", "GTID Event",
	"Anonymous GTID Event", "Previous GTIDS Event"
};

/* New MariaDB event numbers starts from 0xa0 */
static char *event_names_mariadb10[] = {
	"Annotate Rows Event",
	/* New MariaDB 10.x event numbers */
	"Binlog Checkpoint Event",
	"GTID Event",
	"GTID List Event"
};

/**
 * Display an entry from the spinlock statistics data
 *
 * @param	dcb	The DCB to print to
 * @param	desc	Description of the statistic
 * @param	value	The statistic value
 */
static void
spin_reporter(void *dcb, char *desc, int value)
{
	dcb_printf((DCB *)dcb, "\t\t%-35s	%d\n", desc, value);
}

/**
 * Display router diagnostics
 *
 * @param instance	Instance of the router
 * @param dcb		DCB to send diagnostics to
 */
static	void
diagnostics(ROUTER *router, DCB *dcb)
{
ROUTER_INSTANCE	*router_inst = (ROUTER_INSTANCE *)router;
ROUTER_SLAVE	*session;
int		i = 0, j;
int		minno = 0;
double		min5, min10, min15, min30;
char		buf[40];
struct tm	tm;

	spinlock_acquire(&router_inst->lock);
	session = router_inst->slaves;
	while (session)
	{
		i++;
		session = session->next;
	}
	spinlock_release(&router_inst->lock);

	minno = router_inst->stats.minno;
	min30 = 0.0;
	min15 = 0.0;
	min10 = 0.0;
	min5 = 0.0;
	for (j = 0; j < 30; j++)
	{
		minno--;
		if (minno < 0)
			minno += 30;
		min30 += router_inst->stats.minavgs[minno];
		if (j < 15)
			min15 += router_inst->stats.minavgs[minno];
		if (j < 10)
			min10 += router_inst->stats.minavgs[minno];
		if (j < 5)
			min5 += router_inst->stats.minavgs[minno];
	}
	min30 /= 30.0;
	min15 /= 15.0;
	min10 /= 10.0;
	min5 /= 5.0;
	
	if (router_inst->master)
		dcb_printf(dcb, "\tMaster connection DCB:  			%p\n",
			router_inst->master);
	else
		dcb_printf(dcb, "\tMaster connection DCB: 			0x0\n");

	dcb_printf(dcb, "\tMaster connection state:			%s\n",
			blrm_states[router_inst->master_state]);

	localtime_r(&router_inst->stats.lastReply, &tm);
	asctime_r(&tm, buf);
	
	dcb_printf(dcb, "\tBinlog directory:				%s\n",
		   router_inst->binlogdir);
	dcb_printf(dcb, "\tHeartbeat period (seconds):			%lu\n",
		   router_inst->heartbeat);
	dcb_printf(dcb, "\tNumber of master connects:	  		%d\n",
                   router_inst->stats.n_masterstarts);
	dcb_printf(dcb, "\tNumber of delayed reconnects:      		%d\n",
                   router_inst->stats.n_delayedreconnects);
	dcb_printf(dcb, "\tCurrent binlog file:		  		%s\n",
                   router_inst->binlog_name);
	dcb_printf(dcb, "\tCurrent binlog position:	  		%lu\n",
                   router_inst->current_pos);
	if (router_inst->trx_safe) {
		if (router_inst->pending_transaction) {	
			dcb_printf(dcb, "\tCurrent open transaction pos:	  		%lu\n",
	                   router_inst->binlog_position);
		}
	}
	dcb_printf(dcb, "\tNumber of slave servers:	   		%u\n",
                   router_inst->stats.n_slaves);
	dcb_printf(dcb, "\tNo. of binlog events received this session:	%u\n",
                   router_inst->stats.n_binlogs_ses);
	dcb_printf(dcb, "\tTotal no. of binlog events received:        	%u\n",
                   router_inst->stats.n_binlogs);
	dcb_printf(dcb, "\tNo. of bad CRC received from master:        	%u\n",
                   router_inst->stats.n_badcrc);
	minno = router_inst->stats.minno - 1;
	if (minno == -1)
		minno = 30;
	dcb_printf(dcb, "\tNumber of binlog events per minute\n");
	dcb_printf(dcb, "\tCurrent        5        10       15       30 Min Avg\n");
	dcb_printf(dcb, "\t %6d  %8.1f %8.1f %8.1f %8.1f\n",
		   router_inst->stats.minavgs[minno], min5, min10, min15, min30);
	dcb_printf(dcb, "\tNumber of fake binlog events:      		%u\n",
                   router_inst->stats.n_fakeevents);
	dcb_printf(dcb, "\tNumber of artificial binlog events: 		%u\n",
                   router_inst->stats.n_artificial);
	dcb_printf(dcb, "\tNumber of binlog events in error:  		%u\n",
                   router_inst->stats.n_binlog_errors);
	dcb_printf(dcb, "\tNumber of binlog rotate events:  		%u\n",
                   router_inst->stats.n_rotates);
	dcb_printf(dcb, "\tNumber of heartbeat events:     		%u\n",
                   router_inst->stats.n_heartbeats);
	dcb_printf(dcb, "\tNumber of packets received:			%u\n",
		   router_inst->stats.n_reads);
	dcb_printf(dcb, "\tNumber of residual data packets:		%u\n",
		   router_inst->stats.n_residuals);
	dcb_printf(dcb, "\tAverage events per packet:			%.1f\n",
		   router_inst->stats.n_reads != 0 ? ((double)router_inst->stats.n_binlogs / router_inst->stats.n_reads) : 0);

	spinlock_acquire(&router_inst->lock);
	if (router_inst->stats.lastReply) {
		if (buf[strlen(buf)-1] == '\n') {
			buf[strlen(buf)-1] = '\0';
		}
		dcb_printf(dcb, "\tLast event from master at:  			%s (%d seconds ago)\n",
			buf, time(0) - router_inst->stats.lastReply);

		if (!router_inst->mariadb10_compat) {
			dcb_printf(dcb, "\tLast event from master:  			0x%x, %s\n",
				router_inst->lastEventReceived,
				(router_inst->lastEventReceived >= 0 && 
				router_inst->lastEventReceived <= MAX_EVENT_TYPE) ?
				event_names[router_inst->lastEventReceived] : "unknown");
		} else {
			char *ptr = NULL;
			if (router_inst->lastEventReceived >= 0 && router_inst->lastEventReceived <= MAX_EVENT_TYPE) {
				ptr = event_names[router_inst->lastEventReceived];
			} else {
				/* Check MariaDB 10 new events */
				if (router_inst->lastEventReceived >= MARIADB_NEW_EVENTS_BEGIN && router_inst->lastEventReceived <= MAX_EVENT_TYPE_MARIADB10) {
					ptr = event_names_mariadb10[(router_inst->lastEventReceived - MARIADB_NEW_EVENTS_BEGIN)];
				}
			}

			dcb_printf(dcb, "\tLast event from master:  			0x%x, %s\n",
				router_inst->lastEventReceived, (ptr != NULL) ? ptr : "unknown");
		}

		if (router_inst->lastEventTimestamp) {
			time_t	last_event = (time_t)router_inst->lastEventTimestamp;
			localtime_r(&last_event, &tm);
			asctime_r(&tm, buf);
			if (buf[strlen(buf)-1] == '\n') {
				buf[strlen(buf)-1] = '\0';
			}
			dcb_printf(dcb, "\tLast binlog event timestamp:  			%ld (%s)\n",
				router_inst->lastEventTimestamp, buf);
		}
	} else {
		dcb_printf(dcb, "\tNo events received from master yet\n");
	}
	spinlock_release(&router_inst->lock);

	if (router_inst->active_logs)
		dcb_printf(dcb, "\tRouter processing binlog records\n");
	if (router_inst->reconnect_pending)
		dcb_printf(dcb, "\tRouter pending reconnect to master\n");
	dcb_printf(dcb, "\tEvents received:\n");
	for (i = 0; i <= MAX_EVENT_TYPE; i++)
	{
		dcb_printf(dcb, "\t\t%-38s   %u\n", event_names[i], router_inst->stats.events[i]);
	}

	if (router_inst->mariadb10_compat) {
		/* Display MariaDB 10 new events */
		for (i = MARIADB_NEW_EVENTS_BEGIN; i <= MAX_EVENT_TYPE_MARIADB10; i++)
			dcb_printf(dcb, "\t\tMariaDB 10 %-38s   %u\n", event_names_mariadb10[(i - MARIADB_NEW_EVENTS_BEGIN)], router_inst->stats.events[i]);
	}

#if SPINLOCK_PROFILE
	dcb_printf(dcb, "\tSpinlock statistics (instlock):\n");
	spinlock_stats(&instlock, spin_reporter, dcb);
	dcb_printf(dcb, "\tSpinlock statistics (instance lock):\n");
	spinlock_stats(&router_inst->lock, spin_reporter, dcb);
	dcb_printf(dcb, "\tSpinlock statistics (binlog position lock):\n");
	spinlock_stats(&router_inst->binlog_lock, spin_reporter, dcb);
#endif

	if (router_inst->slaves)
	{
		dcb_printf(dcb, "\tSlaves:\n");
		spinlock_acquire(&router_inst->lock);
		session = router_inst->slaves;
		while (session)
		{

			minno = session->stats.minno;
			min30 = 0.0;
			min15 = 0.0;
			min10 = 0.0;
			min5 = 0.0;
			for (j = 0; j < 30; j++)
			{
				minno--;
				if (minno < 0)
					minno += 30;
				min30 += session->stats.minavgs[minno];
				if (j < 15)
					min15 += session->stats.minavgs[minno];
				if (j < 10)
					min10 += session->stats.minavgs[minno];
				if (j < 5)
					min5 += session->stats.minavgs[minno];
			}
			min30 /= 30.0;
			min15 /= 15.0;
			min10 /= 10.0;
			min5 /= 5.0;
			dcb_printf(dcb,
				"\t\tServer-id:					%d\n",
						 session->serverid);
			if (session->hostname)
				dcb_printf(dcb, "\t\tHostname:					%s\n", session->hostname);
			if (session->uuid)
				dcb_printf(dcb, "\t\tSlave UUID:					%s\n", session->uuid);
			dcb_printf(dcb,
				"\t\tSlave_host_port:				%s:%d\n",
						 session->dcb->remote, ntohs((session->dcb->ipv4).sin_port));
			dcb_printf(dcb,
				"\t\tUsername:					%s\n",
						 session->dcb->user);
			dcb_printf(dcb,
				"\t\tSlave DCB:					%p\n",
						 session->dcb);
			dcb_printf(dcb,
				"\t\tNext Sequence No:				%d\n",
						 session->seqno);
			dcb_printf(dcb,
				"\t\tState:    					%s\n",
						 blrs_states[session->state]);
			dcb_printf(dcb,
				"\t\tBinlog file:					%s\n",
						session->binlogfile);
			dcb_printf(dcb,
				"\t\tBinlog position:				%u\n",
						session->binlog_pos);
			if (session->nocrc)
				dcb_printf(dcb,
					"\t\tMaster Binlog CRC:				None\n");
			dcb_printf(dcb,
				"\t\tNo. requests:   				%u\n",
						session->stats.n_requests);
			dcb_printf(dcb,
					"\t\tNo. events sent:				%u\n",
						session->stats.n_events);
			dcb_printf(dcb,
					"\t\tNo. bytes sent:					%u\n",
						session->stats.n_bytes);
			dcb_printf(dcb,
					"\t\tNo. bursts sent:				%u\n",
						session->stats.n_bursts);
			dcb_printf(dcb,
					"\t\tNo. transitions to follow mode:			%u\n",
						session->stats.n_bursts);
			if (router_inst->send_slave_heartbeat)
				dcb_printf(dcb, "\t\tHeartbeat period (seconds):			%lu\n",
					session->heartbeat);

			minno = session->stats.minno - 1;
			if (minno == -1)
				minno = 30;
			dcb_printf(dcb, "\t\tNumber of binlog events per minute\n");
			dcb_printf(dcb, "\t\tCurrent        5        10       15       30 Min Avg\n");
			dcb_printf(dcb, "\t\t %6d  %8.1f %8.1f %8.1f %8.1f\n",
		   		session->stats.minavgs[minno], min5, min10,
						min15, min30);
			dcb_printf(dcb, "\t\tNo. flow control:				%u\n", session->stats.n_flows);
			dcb_printf(dcb, "\t\tNo. up to date:					%u\n", session->stats.n_upd);
			dcb_printf(dcb, "\t\tNo. of drained cbs 				%u\n", session->stats.n_dcb);
			dcb_printf(dcb, "\t\tNo. of failed reads				%u\n", session->stats.n_failed_read);

#if DETAILED_DIAG
			dcb_printf(dcb, "\t\tNo. of nested distribute events			%u\n", session->stats.n_overrun);
			dcb_printf(dcb, "\t\tNo. of distribute action 1			%u\n", session->stats.n_actions[0]);
			dcb_printf(dcb, "\t\tNo. of distribute action 2			%u\n", session->stats.n_actions[1]);
			dcb_printf(dcb, "\t\tNo. of distribute action 3			%u\n", session->stats.n_actions[2]);
#endif
			if (session->lastEventTimestamp
					&& router_inst->lastEventTimestamp && session->lastEventReceived != HEARTBEAT_EVENT)
			{
				unsigned long seconds_behind;
				time_t	session_last_event = (time_t)session->lastEventTimestamp;

				if (router_inst->lastEventTimestamp > session->lastEventTimestamp)
					seconds_behind  = router_inst->lastEventTimestamp - session->lastEventTimestamp;
				else
					seconds_behind = 0;

				localtime_r(&session_last_event, &tm);
				asctime_r(&tm, buf);
				dcb_printf(dcb, "\t\tLast binlog event timestamp			%u, %s", session->lastEventTimestamp, buf);
				dcb_printf(dcb, "\t\tSeconds behind master				%lu\n", seconds_behind);
			}

			if (session->state == 0)
			{
				dcb_printf(dcb, "\t\tSlave_mode:					connected\n");
			}
			else if ((session->cstate & CS_UPTODATE) == 0)
			{
				dcb_printf(dcb, "\t\tSlave_mode:					catchup. %s%s\n", 
					((session->cstate & CS_EXPECTCB) == 0 ? "" :
					"Waiting for DCB queue to drain."),
					((session->cstate & CS_BUSY) == 0 ? "" :
					" Busy in slave catchup."));
			}
			else
			{
				dcb_printf(dcb, "\t\tSlave_mode:					follow\n");
				if (session->binlog_pos != router_inst->binlog_position)
				{
					dcb_printf(dcb, "\t\tSlave reports up to date however "
					"the slave binlog position does not match the master\n");
				}
			}
#if SPINLOCK_PROFILE
			dcb_printf(dcb, "\tSpinlock statistics (catch_lock):\n");
			spinlock_stats(&session->catch_lock, spin_reporter, dcb);
			dcb_printf(dcb, "\tSpinlock statistics (rses_lock):\n");
			spinlock_stats(&session->rses_lock, spin_reporter, dcb);
#endif
			dcb_printf(dcb, "\t\t--------------------\n\n");
			session = session->next;
		}
		spinlock_release(&router_inst->lock);
	}
}

/**
 * Client Reply routine - in this case this is a message from the
 * master server, It should be sent to the state machine that manages
 * master packets as it may be binlog records or part of the registration
 * handshake that takes part during connection establishment.
 *
 *
 * @param       instance        The router instance
 * @param       router_session  The router session
 * @param       master_dcb      The DCB for the connection to the master
 * @param       queue           The GWBUF with reply data
 */
static  void
clientReply(ROUTER *instance, void *router_session, GWBUF *queue, DCB *backend_dcb)
{
ROUTER_INSTANCE	*router = (ROUTER_INSTANCE *)instance;

	atomic_add(&router->stats.n_reads, 1);
	blr_master_response(router, queue);
	router->stats.lastReply = time(0);
}

static char *
extract_message(GWBUF *errpkt)
{
char	*rval;
int	len;

	len = EXTRACT24(errpkt->start);
	if ((rval = (char *)malloc(len)) == NULL)
		return NULL;
	memcpy(rval, (char *)(errpkt->start) + 7, 6);
	rval[6] = ' ';
	/* message size is len - (1 byte field count + 2 bytes errno + 6 bytes status) */
	memcpy(&rval[7], (char *)(errpkt->start) + 13, len - 9);
	rval[len-2] = 0;
	return rval;
}



/**
 * Error Reply routine
 *
 * The routine will reply to client errors and/or closing the session
 * or try to open a new backend connection.
 *
 * @param       instance        The router instance
 * @param       router_session  The router session
 * @param       message         The error message to reply
 * @param       backend_dcb     The backend DCB
 * @param       action     	The action: ERRACT_NEW_CONNECTION or ERRACT_REPLY_CLIENT
 * @param	succp		Result of action: true iff router can continue
 *
 */
static  void
errorReply(ROUTER *instance, void *router_session, GWBUF *message, DCB *backend_dcb, error_action_t action, bool *succp)
{
ROUTER_INSTANCE	*router = (ROUTER_INSTANCE *)instance;
int		error;
socklen_t	len;
char		msg[STRERROR_BUFLEN + 1 + 5] = "";
char 		*errmsg;
unsigned long	mysql_errno;

	/** Don't handle same error twice on same DCB */
        if (backend_dcb->dcb_errhandle_called)
	{
		/** we optimistically assume that previous call succeed */
		*succp = true;
		return;
	}
	else
	{
		backend_dcb->dcb_errhandle_called = true;
	}

	len = sizeof(error);
	if (router->master && getsockopt(router->master->fd, SOL_SOCKET, SO_ERROR, &error, &len) == 0 && error != 0)
	{
		char errbuf[STRERROR_BUFLEN];
                sprintf(msg, "%s ", strerror_r(error, errbuf, sizeof(errbuf)));
	}
	else
		strcpy(msg, "");

	mysql_errno = (unsigned long) extract_field((uint8_t *)(GWBUF_DATA(message) + 5), 16);
	errmsg = extract_message(message);

	if (router->master_state < BLRM_BINLOGDUMP || router->master_state != BLRM_SLAVE_STOPPED) {
		/* set mysql_errno */
		router->m_errno = mysql_errno;

		/* set io error message */
		if (router->m_errmsg)
			free(router->m_errmsg);
		router->m_errmsg = strdup(errmsg);

	       	LOGIF(LE, (skygw_log_write_flush(
			LOGFILE_ERROR, "%s: Master connection error %lu '%s' in state '%s', "
				"%sattempting reconnect to master %s:%d",
				router->service->name, mysql_errno, errmsg,
				blrm_states[router->master_state], msg,
				router->service->dbref->server->name,
				router->service->dbref->server->port)));
	} else {
       		LOGIF(LE, (skygw_log_write_flush(
			LOGFILE_ERROR, "%s: Master connection error %lu '%s' in state '%s', "
				"%sattempting reconnect to master %s:%d",
				router->service->name, router->m_errno, router->m_errmsg,
				blrm_states[router->master_state], msg,
				router->service->dbref->server->name,
				router->service->dbref->server->port)));
	}

	if (errmsg)
		free(errmsg);
	*succp = true;
        dcb_close(backend_dcb);
	LOGIF(LM, (skygw_log_write_flush(
		LOGFILE_MESSAGE,
		"%s: Master %s disconnected after %ld seconds. "
		"%d events read.",
		router->service->name, router->service->dbref->server->name,
		time(0) - router->connect_time, router->stats.n_binlogs_ses)));
	blr_master_reconnect(router);
}

/** to be inline'd */
/** 
 * @node Acquires lock to router client session if it is not closed.
 *
 * Parameters:
 * @param rses - in, use
 *          
 *
 * @return true if router session was not closed. If return value is true
 * it means that router is locked, and must be unlocked later. False, if
 * router was closed before lock was acquired.
 *
 * 
 * @details (write detailed description here)
 *
 */
static bool rses_begin_locked_router_action(ROUTER_SLAVE *rses)
{
        bool succp = false;
        
        CHK_CLIENT_RSES(rses);

        spinlock_acquire(&rses->rses_lock);
        succp = true;
        
        return succp;
}

/** to be inline'd */
/** 
 * @node Releases router client session lock.
 *
 * Parameters:
 * @param rses - <usage>
 *          <description>
 *
 * @return void
 *
 * 
 * @details (write detailed description here)
 *
 */
static void rses_end_locked_router_action(ROUTER_SLAVE	* rses)
{
        CHK_CLIENT_RSES(rses);
        spinlock_release(&rses->rses_lock);
}


static uint8_t getCapabilities(ROUTER *inst, void *router_session)
{
        return RCAP_TYPE_NO_RSESSION;
}

/**
 * The stats gathering function called from the housekeeper so that we
 * can get timed averages of binlog records shippped
 *
 * @param inst	The router instance
 */
static void
stats_func(void *inst)
{
ROUTER_INSTANCE *router = (ROUTER_INSTANCE *)inst;
ROUTER_SLAVE	*slave;

	router->stats.minavgs[router->stats.minno++]
			 = router->stats.n_binlogs - router->stats.lastsample;
	router->stats.lastsample = router->stats.n_binlogs;
	if (router->stats.minno == BLR_NSTATS_MINUTES)
		router->stats.minno = 0;

	spinlock_acquire(&router->lock);
	slave = router->slaves;
	while (slave)
	{
		slave->stats.minavgs[slave->stats.minno++]
			 = slave->stats.n_events - slave->stats.lastsample;
		slave->stats.lastsample = slave->stats.n_events;
		if (slave->stats.minno == BLR_NSTATS_MINUTES)
			slave->stats.minno = 0;
		slave = slave->next;
	}
	spinlock_release(&router->lock);
}

/**
 * Return some basic statistics from the router in response to a COM_STATISTICS
 * request.
 *
 * @param router	The router instance
 * @param slave		The "slave" connection that requested the statistics
 * @param queue		The statistics request
 *
 * @return non-zero on sucessful send
 */
int
blr_statistics(ROUTER_INSTANCE *router, ROUTER_SLAVE *slave, GWBUF *queue)
{
char	result[BLRM_COM_STATISTICS_SIZE + 1] = "";
char	*ptr;
GWBUF	*ret;
unsigned long	len;

	snprintf(result, BLRM_COM_STATISTICS_SIZE,
		"Uptime: %u  Threads: %u  Events: %u  Slaves: %u  Master State: %s",
			(unsigned int)(time(0) - router->connect_time),
			(unsigned int)config_threadcount(),
			(unsigned int)router->stats.n_binlogs_ses,
			(unsigned int)router->stats.n_slaves,
			blrm_states[router->master_state]);
	if ((ret = gwbuf_alloc(4 + strlen(result))) == NULL)
		return 0;
	len = strlen(result);
	ptr = GWBUF_DATA(ret);
	*ptr++ = len & 0xff;
	*ptr++ = (len & 0xff00) >> 8;
	*ptr++ = (len & 0xff0000) >> 16;
	*ptr++ = 1;
	strncpy(ptr, result, len);

	return slave->dcb->func.write(slave->dcb, ret);
}

/**
 * Respond to a COM_PING command
 *
 * @param router	The router instance
 * @param slave		The "slave" connection that requested the ping
 * @param queue		The ping request
 */
int
blr_ping(ROUTER_INSTANCE *router, ROUTER_SLAVE *slave, GWBUF *queue)
{
char	*ptr;
GWBUF	*ret;

	if ((ret = gwbuf_alloc(5)) == NULL)
		return 0;
	ptr = GWBUF_DATA(ret);
	*ptr++ = 0x01;
	*ptr++ = 0;
	*ptr++ = 0;
	*ptr++ = 1;
	*ptr = 0;		// OK 

	return slave->dcb->func.write(slave->dcb, ret);
}



/**
 * mysql_send_custom_error
 *
 * Send a MySQL protocol Generic ERR message, to the dcb
 *
 * @param dcb Owner_Dcb Control Block for the connection to which the error message is sent
 * @param packet_number
 * @param in_affected_rows
 * @param msg		Message to send
 * @param statemsg	MySQL State message
 * @param errcode	MySQL Error code
 * @return 1 Non-zero if data was sent
 *
 */
int
blr_send_custom_error(DCB *dcb, int packet_number, int affected_rows, char *msg, char *statemsg, unsigned int errcode) 
{
uint8_t		*outbuf = NULL;
uint32_t	mysql_payload_size = 0;
uint8_t		mysql_packet_header[4];
uint8_t		*mysql_payload = NULL;
uint8_t		field_count = 0;
uint8_t		mysql_err[2];
uint8_t		mysql_statemsg[6];
unsigned int	mysql_errno = 0;
const char	*mysql_error_msg = NULL;
const char	*mysql_state = NULL;
GWBUF		*errbuf = NULL;
       
	if (errcode == 0) 
		mysql_errno = 1064;
	else
		mysql_errno = errcode;

	mysql_error_msg = "An errorr occurred ...";
	if (statemsg == NULL)
        	mysql_state = "42000";
	else
		mysql_state = statemsg;
        
        field_count = 0xff;
        gw_mysql_set_byte2(mysql_err, mysql_errno);
        mysql_statemsg[0]='#';
        memcpy(mysql_statemsg+1, mysql_state, 5);
        
        if (msg != NULL) {
                mysql_error_msg = msg;
        }
        
        mysql_payload_size = sizeof(field_count) + 
                                sizeof(mysql_err) + 
                                sizeof(mysql_statemsg) + 
                                strlen(mysql_error_msg);
        
        /** allocate memory for packet header + payload */
        errbuf = gwbuf_alloc(sizeof(mysql_packet_header) + mysql_payload_size);
        ss_dassert(errbuf != NULL);
        
        if (errbuf == NULL)
        {
                return 0;
        }
        outbuf = GWBUF_DATA(errbuf);
        
        /** write packet header and packet number */
        gw_mysql_set_byte3(mysql_packet_header, mysql_payload_size);
        mysql_packet_header[3] = packet_number;
        
        /** write header */
        memcpy(outbuf, mysql_packet_header, sizeof(mysql_packet_header));
        
        mysql_payload = outbuf + sizeof(mysql_packet_header);
        
        /** write field */
        memcpy(mysql_payload, &field_count, sizeof(field_count));
        mysql_payload = mysql_payload + sizeof(field_count);
        
        /** write errno */
        memcpy(mysql_payload, mysql_err, sizeof(mysql_err));
        mysql_payload = mysql_payload + sizeof(mysql_err);
        
        /** write sqlstate */
        memcpy(mysql_payload, mysql_statemsg, sizeof(mysql_statemsg));
        mysql_payload = mysql_payload + sizeof(mysql_statemsg);
        
        /** write error message */
        memcpy(mysql_payload, mysql_error_msg, strlen(mysql_error_msg));

        return dcb->func.write(dcb, errbuf);
}

/**
 * Config item handler for the ini file reader
 *
 * @param userdata      The config context element
 * @param section       The config file section
 * @param name          The Parameter name
 * @param value         The Parameter value
 * @return zero on error
 */

static int
blr_handler_config(void *userdata, const char *section, const char *name, const char *value)
{
ROUTER_INSTANCE *inst = (ROUTER_INSTANCE *) userdata;
SERVICE         *service;

	service = inst->service;

	if (strcasecmp(section, "binlog_configuration") == 0)
	{
		return blr_handle_config_item(name, value, inst);
	} else  {
		LOGIF(LE, (skygw_log_write_flush(LOGFILE_ERROR,
			"Error : master.ini has an invalid section [%s], it should be [binlog_configuration]. Service %s",
			section,	
			service->name)));

		return 0;
	}
}

/**
 * Configuration handler for items in the [binlog_configuration] section
 *
 * @param name	The item name
 * @param value	The item value
 * @param inst	The current router instance
 * @return 0 on error
 */
static  int
blr_handle_config_item(const char *name, const char *value, ROUTER_INSTANCE *inst)
{
SERVICE         *service;

        service = inst->service;

        if (strcmp(name, "master_host") == 0) {
                 server_update_address(service->dbref->server, (char *)value);
        } else if (strcmp(name, "master_port") == 0) {
                server_update_port(service->dbref->server, (short)atoi(value));
        } else if (strcmp(name, "filestem") == 0) {
                        free(inst->fileroot);
                inst->fileroot = strdup(value);
        }  else if (strcmp(name, "master_user") == 0) {
                if (inst->user)
                        free(inst->user);
                inst->user = strdup(value);
        } else if (strcmp(name, "master_password") == 0) {
                if (inst->password)
                        free(inst->password);
                inst->password = strdup(value);
        } else {
                return 0;
        }

        return 1;
}

/**
 * Add the service user to mysql dbusers (service->users)
 * via mysql_users_alloc and add_mysql_users_with_host_ipv4
 * User is added for '%' and 'localhost' hosts
 *
 * @param service	The current service
 * @return		0 on success, 1 on failure
 */
static int
blr_set_service_mysql_user(SERVICE *service) {
char	*dpwd = NULL;
char	*newpasswd = NULL;
char	*service_user = NULL;
char	*service_passwd = NULL;

	if (serviceGetUser(service, &service_user, &service_passwd) == 0) {
		LOGIF(LE, (skygw_log_write_flush(LOGFILE_ERROR,
			"failed to get service user details for service %s",
			service->name)));

		return 1;
	}

	dpwd = decryptPassword(service->credentials.authdata);

	if (!dpwd) {
		LOGIF(LE, (skygw_log_write_flush(LOGFILE_ERROR,
			"decrypt password failed for service user %s, service %s",
			service_user,
			service->name)));

		return 1;
        }

	newpasswd = create_hex_sha1_sha1_passwd(dpwd);

	if (!newpasswd) {
		LOGIF(LE, (skygw_log_write_flush(LOGFILE_ERROR,
			"create hex_sha1_sha1_password failed for service user %s",
			service_user)));

		free(dpwd);
		return 1;
	}

	/* add service user for % and localhost */
	(void)add_mysql_users_with_host_ipv4(service->users, service->credentials.name, "%", newpasswd, "Y", "");
	(void)add_mysql_users_with_host_ipv4(service->users, service->credentials.name, "localhost", newpasswd, "Y", "");

	free(newpasswd);
	free(dpwd);

	return 0;
}

/**
 * Load mysql dbusers into (service->users)
 *
 * @param router	The router instance
 * @return              -1 on failure, 0 for no users found, > 0 for found users
 */
int
blr_load_dbusers(ROUTER_INSTANCE *router)
{
int loaded = -1;
char	path[PATH_MAX+1] = "";
SERVICE *service;
	service = router->service;

	/* File path for router cached authentication data */
	strncpy(path, router->binlogdir, PATH_MAX);
	strncat(path, "/cache", PATH_MAX);
	strncat(path, "/dbusers", PATH_MAX);

	/* Try loading dbusers from configured backends */
	loaded = load_mysql_users(service);

	if (loaded < 0)
	{
		LOGIF(LE, (skygw_log_write_flush(
			LOGFILE_ERROR,
			"Error : Unable to load users for service %s",
			service->name)));

		/* Try loading authentication data from file cache */

		loaded = dbusers_load(router->service->users, path);

		if (loaded != -1)
		{
			LOGIF(LE, (skygw_log_write_flush(
				LOGFILE_ERROR,
				"Service %s, Using cached credential information file %s.",
				service->name,
				path)));
		} else {
			LOGIF(LE, (skygw_log_write_flush(
				LOGFILE_ERROR,
				"Error: Service %s, Unable to read cache credential information from %s."
				" No database user added to service users table.",
				service->name,
				path)));
		}
	} else {
		/* don't update cache if no user was loaded */
		if (loaded == 0)
		{
			LOGIF(LE, (skygw_log_write_flush(
				LOGFILE_ERROR,
				"Service %s: failed to load any user "
				"information. Authentication will "
				"probably fail as a result.",
				service->name)));
		} else {
			/* update cached data */
			blr_save_dbusers(router);
		}
	}

	/* At service start last update is set to USERS_REFRESH_TIME seconds earlier.
	 * This way MaxScale could try reloading users' just after startup
	 */
	service->rate_limit.last=time(NULL) - USERS_REFRESH_TIME;
	service->rate_limit.nloads=1;

	return loaded;
}

/**
 * Save dbusers to cache file
 *
 * @param router	The router instance
 * @return              -1 on failure, >= 0 on success
 */
int
blr_save_dbusers(ROUTER_INSTANCE *router)
{
SERVICE *service;
char	path[PATH_MAX+1] = "";
int	mkdir_rval = 0;

        service = router->service;

        /* File path for router cached authentication data */
        strncpy(path, router->binlogdir, PATH_MAX);
        strncat(path, "/cache", PATH_MAX);

	/* check and create dir */
	if (access(path, R_OK) == -1)
	{
		mkdir_rval = mkdir(path, 0700);
	}

	if (mkdir_rval == -1)
	{
		char err_msg[STRERROR_BUFLEN];
		skygw_log_write(LOGFILE_ERROR,
			"Error : Service %s, Failed to create directory '%s': [%d] %s",
			service->name,
			path,
			errno,
			strerror_r(errno, err_msg, sizeof(err_msg)));

		return -1;
	}

	/* set cache file name */
	strncat(path, "/dbusers", PATH_MAX);

	return dbusers_save(service->users, path);
}

/**
 * Extract a numeric field from a packet of the specified number of bits
 *
 * @param src	The raw packet source
 * @param birs	The number of bits to extract (multiple of 8)
 */
uint32_t
extract_field(uint8_t *src, int bits)
{
uint32_t	rval = 0, shift = 0;

	while (bits > 0)
	{
		rval |= (*src++) << shift;
		shift += 8;
		bits -= 8;
	}
	return rval;
}

/**
 * Check whether current binlog is valid.
 * In case of errors BLR_SLAVE_STOPPED state is set
 * If a partial transaction is found
 * inst->binlog_position is set the pos where it started
 *
 * @param router	The router instance
 * @return		1 on success, 0 on failure
 */
/** 1 is succes, 0 is faulure */
static int blr_check_binlog(ROUTER_INSTANCE *router) {
	int n;

	/** blr_read_events_all() may set master_state
	 * to BLR_SLAVE_STOPPED state in case of found errors.
	 * In such conditions binlog file is NOT truncated and
	 * router state is set to BLR_SLAVE_STOPPED
	 * Last commited pos is set for both router->binlog_position
	 * and router->current_pos.
	 *
	 * If an open transaction is detected at pos XYZ
	 * inst->binlog_position will be set to XYZ while
	 * router->current_pos is the last event found.
	 */

	n = blr_read_events_all_events(router, 0, 0);

	LOGIF(LD, (skygw_log_write_flush(
		LOGFILE_DEBUG,
		"blr_read_events_all_events() ret = %i\n", n)));

	if (n != 0) {
		char msg_err[BINLOG_ERROR_MSG_LEN + 1] = "";
		router->master_state = BLRM_SLAVE_STOPPED;

		snprintf(msg_err, BINLOG_ERROR_MSG_LEN, "Error found in binlog %s. Safe pos is %lu", router->binlog_name, router->binlog_position);
		/* set mysql_errno */
		router->m_errno = 2032;

		/* set io error message */
		router->m_errmsg = strdup(msg_err);

		/* set last_safe_pos */
		router->last_safe_pos = router->binlog_position;

		LOGIF(LE, (skygw_log_write_flush(
			LOGFILE_ERROR,
			"Error found in binlog file %s. Safe starting pos is %lu",
			router->binlog_name,
			router->binlog_position)));

		return 0;
	} else {
		return 1;
	}
}


/**
 * Return last event description
 *
 * @param router	The router instance
 * @return		The event description or NULL
 */
char *
blr_last_event_description(ROUTER_INSTANCE *router) {
char *event_desc = NULL;

	if (!router->mariadb10_compat) {
		if (router->lastEventReceived >= 0 &&
			router->lastEventReceived <= MAX_EVENT_TYPE) {
			event_desc = event_names[router->lastEventReceived];
		}
	} else {
		if (router->lastEventReceived >= 0 &&
			router->lastEventReceived <= MAX_EVENT_TYPE) {
			event_desc = event_names[router->lastEventReceived];
		} else {
			/* Check MariaDB 10 new events */
			if (router->lastEventReceived >= MARIADB_NEW_EVENTS_BEGIN &&
				router->lastEventReceived <= MAX_EVENT_TYPE_MARIADB10) {
				event_desc = event_names_mariadb10[(router->lastEventReceived - MARIADB_NEW_EVENTS_BEGIN)];
			}
		}
	}

	return event_desc;
}

/**
 * Return the event description
 *
 * @param router	The router instance
 * @param event		The current event
 * @return		The event description or NULL
 */
char *
blr_get_event_description(ROUTER_INSTANCE *router, uint8_t event) {
char *event_desc = NULL;

	if (!router->mariadb10_compat) {
		if (event >= 0 &&
			event <= MAX_EVENT_TYPE) {
			event_desc = event_names[event];
		}
	} else {
		if (event >= 0 &&
			event <= MAX_EVENT_TYPE) {
			event_desc = event_names[event];
		} else {
			/* Check MariaDB 10 new events */
			if (event >= MARIADB_NEW_EVENTS_BEGIN &&
				event <= MAX_EVENT_TYPE_MARIADB10) {
				event_desc = event_names_mariadb10[(event - MARIADB_NEW_EVENTS_BEGIN)];
			}
		}
	}

	return event_desc;
}
<|MERGE_RESOLUTION|>--- conflicted
+++ resolved
@@ -37,10 +37,6 @@
  * 18/02/2015	Massimiliano Pinto	Addition of dcb_close in closeSession
  * 07/05/2015   Massimiliano Pinto      Addition of MariaDB 10 compatibility support
  * 12/06/2015   Massimiliano Pinto      Addition of MariaDB 10 events in diagnostics()
-<<<<<<< HEAD
- * 09/09/2015   Martin Brampton         Modify error handler
- * 27/10/2015   Martin Brampton         Amend getCapabilities to return RCAP_TYPE_NO_RSESSION
-=======
  * 29/06/2015	Massimiliano Pinto	Addition of master.ini for easy startup configuration
  *					If not found router goes into BLRM_UNCONFIGURED state.
  *					Cache dir is 'cache' under router->binlogdir.
@@ -50,9 +46,10 @@
  *					If set those values are sent to slaves instead of
  *					saved master responses
  * 23/08/2015	Massimiliano Pinto	Added strerror_r
+ * 09/09/2015   Martin Brampton         Modify error handler
  * 30/09/2015	Massimiliano Pinto	Addition of send_slave_heartbeat option
  * 23/10/2015	Markus Makela		Added current_safe_event
->>>>>>> 43c7ccdd
+ * 27/10/2015   Martin Brampton         Amend getCapabilities to return RCAP_TYPE_NO_RSESSION
  *
  * @endverbatim
  */
